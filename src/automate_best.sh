jupyter nbconvert Train.ipynb --to python
jupyter nbconvert recon_inference_mi.ipynb --to python
jupyter nbconvert final_evaluations_mi_multi.ipynb --to python
jupyter nbconvert plots_across_subjects.ipynb --to python
jupyter nbconvert plots_across_methods.ipynb --to python

export CUDA_VISIBLE_DEVICES="0"
for subj in 1; do
<<<<<<< HEAD
    # model_name="subj0${subj}_40sess_hypatia_mirage_no_retrieval2"

    # python Train.py \
    #     --data_path=../dataset \
    #     --cache_dir=../cache \
    #     --model_name=${model_name} \
    #     --subj=${subj} \
    #     --no-retrieval

    # for mode in "vision" "imagery"; do # "shared1000"

    #     python recon_inference_mi.py \
    #         --model_name $model_name \
    #         --subj $subj \
    #         --mode $mode \
    #         --cache_dir ../cache \
    #         --data_path ../dataset \
    #         --save_raw \
    #         --raw_path /export/raid1/home/kneel027/Second-Sight/output/mental_imagery_paper_b3/ \
    #         --no-retrieval \
    #         --no-compile_models
            
    #     python final_evaluations_mi_multi.py \
    #             --model_name $model_name \
    #             --all_recons_path evals/${model_name}/${model_name}_all_recons_${mode}.pt \
    #             --subj $subj \
    #             --mode $mode \
    #             --data_path ../dataset \
    #             --cache_dir ../cache

    #     python plots_across_subjects.py \
    #             --model_name="${model_name}" \
    #             --mode="${mode}" \
    #             --data_path ../dataset \
    #             --cache_dir ../cache \
    #             --criteria all \
    #             --all_recons_path evals/${model_name}/${model_name}_all_recons_${mode}.pt \
    #             --subjs=$subj

    # done

    model_name="subj0${subj}_40sess_hypatia_mirage2"

    python Train.py \
        # --data_path=../dataset \
        # --cache_dir=../cache \
        # --model_name=${model_name} \
        # --subj=${subj} 

    for mode in "vision" "imagery"; do # "shared1000"
=======
    model_name="subj0${subj}_40sess_hypatia_mirage"

    python Train.py \
        --data_path=../dataset \
        --cache_dir=../cache \
        --model_name=${model_name} \
        --subj=${subj}

    for mode in "vision" "imagery" "shared1000"; do #
>>>>>>> 30f7daf0

        python recon_inference_mi.py \
            --model_name $model_name \
            --subj $subj \
            --mode $mode \
            --cache_dir ../cache \
            --data_path ../dataset \
            --save_raw \
            --raw_path /export/raid1/home/kneel027/Second-Sight/output/mental_imagery_paper_b3/ 
            
        python final_evaluations_mi_multi.py \
                --model_name $model_name \
                --all_recons_path evals/${model_name}/${model_name}_all_recons_${mode}.pt \
                --subj $subj \
                --mode $mode \
                --data_path ../dataset \
                --cache_dir ../cache

        python plots_across_subjects.py \
                --model_name="${model_name}" \
                --mode="${mode}" \
                --data_path ../dataset \
                --cache_dir ../cache \
                --criteria all \
                --all_recons_path evals/${model_name}/${model_name}_all_recons_${mode}.pt \
                --subjs=$subj

        done
    done<|MERGE_RESOLUTION|>--- conflicted
+++ resolved
@@ -6,7 +6,6 @@
 
 export CUDA_VISIBLE_DEVICES="0"
 for subj in 1; do
-<<<<<<< HEAD
     # model_name="subj0${subj}_40sess_hypatia_mirage_no_retrieval2"
 
     # python Train.py \
@@ -57,17 +56,6 @@
         # --subj=${subj} 
 
     for mode in "vision" "imagery"; do # "shared1000"
-=======
-    model_name="subj0${subj}_40sess_hypatia_mirage"
-
-    python Train.py \
-        --data_path=../dataset \
-        --cache_dir=../cache \
-        --model_name=${model_name} \
-        --subj=${subj}
-
-    for mode in "vision" "imagery" "shared1000"; do #
->>>>>>> 30f7daf0
 
         python recon_inference_mi.py \
             --model_name $model_name \
