--- conflicted
+++ resolved
@@ -6,7 +6,6 @@
 
 export CUDA_VISIBLE_DEVICES="1"
 for subj in 2; do
-<<<<<<< HEAD
     # model_name="subj0${subj}_40sess_hypatia_mirage_no_retrieval"
 
     # python Train.py \
@@ -49,9 +48,6 @@
     # done
 
     model_name="subj0${subj}_40sess_hypatia_mirage2"
-=======
-    model_name="subj0${subj}_40sess_hypatia_mirage"
->>>>>>> 30f7daf0
 
     python Train.py \
         --data_path=../dataset \
@@ -59,11 +55,7 @@
         --model_name=${model_name} \
         --subj=${subj} 
 
-<<<<<<< HEAD
     for mode in "vision" "imagery"; do # "shared1000"
-=======
-    for mode in "vision" "imagery" "shared1000"; do #
->>>>>>> 30f7daf0
 
         python recon_inference_mi.py \
             --model_name $model_name \
