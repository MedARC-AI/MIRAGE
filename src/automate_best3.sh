--- conflicted
+++ resolved
@@ -6,7 +6,6 @@
 
 export CUDA_VISIBLE_DEVICES="2"
 for subj in 5; do
-<<<<<<< HEAD
     # model_name="subj0${subj}_40sess_hypatia_mirage_no_retrieval"
     # sleep 20m
     # python Train.py \
@@ -49,9 +48,6 @@
     # done
 
     model_name="subj0${subj}_40sess_hypatia_mirage2"
-=======
-    model_name="subj0${subj}_40sess_hypatia_mirage"
->>>>>>> 30f7daf0
 
     sleep 1h
 
@@ -61,11 +57,7 @@
         --model_name=${model_name} \
         --subj=${subj}
 
-<<<<<<< HEAD
     for mode in "vision" "imagery"; do # "shared1000"
-=======
-    for mode in "vision" "imagery" "shared1000"; do #
->>>>>>> 30f7daf0
 
         python recon_inference_mi.py \
             --model_name $model_name \
@@ -74,11 +66,7 @@
             --cache_dir ../cache \
             --data_path ../dataset \
             --save_raw \
-<<<<<<< HEAD
             --raw_path /export/raid1/home/kneel027/Second-Sight/output/mental_imagery_paper_b3/ 
-=======
-            --raw_path /export/raid1/home/kneel027/Second-Sight/output/mental_imagery_paper_b3/
->>>>>>> 30f7daf0
             
         python final_evaluations_mi_multi.py \
                 --model_name $model_name \
