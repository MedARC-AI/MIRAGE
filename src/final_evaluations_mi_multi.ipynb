{
 "cells": [
  {
   "cell_type": "code",
   "execution_count": null,
   "id": "7d5f265e-407a-40bd-92fb-a652091fd7ea",
   "metadata": {
    "editable": true,
    "slideshow": {
     "slide_type": ""
    },
    "tags": []
   },
   "outputs": [],
   "source": [
    "import os\n",
    "import sys\n",
    "import json\n",
    "import argparse\n",
    "import numpy as np\n",
    "import pandas as pd\n",
    "import math\n",
    "import time\n",
    "import random\n",
    "from tqdm import tqdm\n",
    "import h5py\n",
    "import matplotlib.pyplot as plt\n",
    "import torch\n",
    "import torch.nn as nn\n",
    "from torchvision import transforms\n",
    "from torchvision.models.feature_extraction import create_feature_extractor\n",
    "from einops.layers.torch import Rearrange\n",
    "from transformers import CLIPModel, AutoTokenizer, AutoProcessor\n",
    "from skimage.color import rgb2gray\n",
    "from skimage.metrics import structural_similarity\n",
    "from torchvision.models import alexnet, AlexNet_Weights\n",
    "from torchvision.models import inception_v3, Inception_V3_Weights\n",
    "import clip\n",
    "import scipy as sp\n",
    "from torchvision.models import efficientnet_b1, EfficientNet_B1_Weights\n",
    "import utils\n",
    "from models import GNet8_Encoder\n",
    "import contextlib"
   ]
  },
  {
   "cell_type": "code",
   "execution_count": 2,
   "id": "1ffb659a-8154-4536-ab27-2d976da1bf4e",
   "metadata": {
    "tags": []
   },
   "outputs": [
    {
     "name": "stdout",
     "output_type": "stream",
     "text": [
      "model_name: p_trained_subj01_40sess_hypatia_new_vd_dual_proj\n",
      "--model_name=p_trained_subj01_40sess_hypatia_new_vd_dual_proj --subj=1 --data_path=/weka/proj-medarc/shared/mindeyev2_dataset --cache_dir=/weka/proj-medarc/shared/cache --all_recons_path=evals/p_trained_subj01_40sess_hypatia_new_vd_dual_proj/p_trained_subj01_40sess_hypatia_new_vd_dual_proj_all_recons_vision.pt --mode vision                     --criteria=all --imagery_data_path=/weka/proj-medarc/shared/umn-imagery\n"
     ]
    }
   ],
   "source": [
    "# if running this interactively, can specify jupyter_args here for argparser to use\n",
    "if utils.is_interactive():\n",
    "    model_name = \"p_trained_subj01_40sess_hypatia_new_vd_dual_proj\"\n",
    "    # model_name = \"pretest_pretrained_subj01_40sess_hypatia_pg_sessions40\"\n",
    "    mode = \"vision\"\n",
    "    # all_recons_path = f\"evals/{model_name}/{model_name}_all_enhancedrecons_{mode}.pt\"\n",
    "    all_recons_path = f\"evals/{model_name}/{model_name}_all_recons_{mode}.pt\"\n",
    "    subj = 1\n",
    "    \n",
    "    cache_dir = \"/weka/proj-medarc/shared/cache\"\n",
    "    data_path = \"/weka/proj-medarc/shared/mindeyev2_dataset\"\n",
    "    \n",
    "    print(\"model_name:\", model_name)\n",
    "\n",
    "    jupyter_args = f\"--model_name={model_name} --subj={subj} --data_path={data_path} --cache_dir={cache_dir} --all_recons_path={all_recons_path} --mode {mode} \\\n",
    "                    --criteria=all --imagery_data_path=/weka/proj-medarc/shared/umn-imagery\"\n",
    "    print(jupyter_args)\n",
    "    jupyter_args = jupyter_args.split()\n",
    "    \n",
    "    from IPython.display import clear_output # function to clear print outputs in cell\n",
    "    %load_ext autoreload \n",
    "    # this allows you to change functions in models.py or utils.py and have this notebook automatically update with your revisions\n",
    "    %autoreload 2 "
   ]
  },
  {
   "cell_type": "code",
   "execution_count": 3,
   "id": "fb8120cd-f226-4e2c-a6c5-3cd8ef6e9bc8",
   "metadata": {
    "tags": []
   },
   "outputs": [],
   "source": [
    "parser = argparse.ArgumentParser(description=\"Model Training Configuration\")\n",
    "parser.add_argument(\n",
    "    \"--model_name\", type=str, default=\"testing\",\n",
    "    help=\"name of model, used for ckpt saving and wandb logging (if enabled)\",\n",
    ")\n",
    "parser.add_argument(\n",
    "    \"--all_recons_path\", type=str,\n",
    "    help=\"Path to where all_recons.pt is stored\",\n",
    ")\n",
    "parser.add_argument(\n",
    "    \"--data_path\", type=str, default=os.getcwd(),\n",
    "    help=\"Path to where NSD data is stored / where to download it to\",\n",
    ")\n",
    "parser.add_argument(\n",
    "    \"--cache_dir\", type=str, default=os.getcwd(),\n",
    "    help=\"Path to where misc. files downloaded from huggingface are stored. Defaults to current src directory.\",\n",
    ")\n",
    "parser.add_argument(\n",
    "    \"--subj\",type=int, default=1, choices=[1,2,3,4,5,6,7,8],\n",
    "    help=\"Evaluate on which subject?\",\n",
    ")\n",
    "parser.add_argument(\n",
    "    \"--mode\",type=str,default=\"vision\",\n",
    ")\n",
    "parser.add_argument(\n",
    "    \"--seed\",type=int,default=42,\n",
    ")\n",
    "parser.add_argument(\n",
    "    \"--blurry_recon\",action=argparse.BooleanOptionalAction,default=False,\n",
    ")\n",
    "parser.add_argument(\n",
    "    \"--criteria\",type=str, default=\"all\",\n",
    ")\n",
    "parser.add_argument(\n",
    "    \"--imagery_data_path\",type=str, default=None\n",
    ")\n",
    "parser.add_argument(\n",
    "    \"--gen_rep\",type=int,default=10,\n",
    ")\n",
    "if utils.is_interactive():\n",
    "    args = parser.parse_args(jupyter_args)\n",
    "else:\n",
    "    args = parser.parse_args()\n",
    "\n",
    "# create global variables without the args prefix\n",
    "for attribute_name in vars(args).keys():\n",
    "    globals()[attribute_name] = getattr(args, attribute_name)\n",
    "\n",
    "\n",
    "if not imagery_data_path:\n",
    "    imagery_data_path = data_path\n",
    "    \n",
    "# seed all random functions\n",
    "utils.seed_everything(seed)\n",
    "device = \"cuda\""
   ]
  },
  {
   "cell_type": "markdown",
   "id": "95d66b33-b327-4895-a861-ecc6ccc51296",
   "metadata": {
    "tags": []
   },
   "source": [
    "# Evals"
   ]
  },
  {
   "cell_type": "code",
   "execution_count": null,
   "id": "997f9672-b74d-4dcf-b4d7-a593fdce9cc5",
   "metadata": {
    "tags": []
   },
   "outputs": [],
   "source": [
    "if mode == \"synthetic\":\n",
    "    all_images = torch.zeros((284, 3, 714, 1360))\n",
    "    all_images[:220] = torch.load(f\"{imagery_data_path}/nsddata_stimuli/stimuli/nsdsynthetic/nsd_synthetic_stim_part1.pt\")\n",
    "    #The last 64 stimuli are slightly different for each subject, so we load these separately for each subject\n",
    "    all_images[220:] = torch.load(f\"{imagery_data_path}/nsddata_stimuli/stimuli/nsdsynthetic/nsd_synthetic_stim_part2_sub{subj}.pt\")\n",
    "    voxels, stimulus = utils.load_nsd_synthetic(subject=subj, average=False, nest=True, data_root=imagery_data_path)\n",
    "\n",
    "elif mode == \"shared1000\":\n",
    "    x_train, valid_nsd_ids_train, x_test, test_nsd_ids = utils.load_nsd(subject=subj, data_path=data_path)\n",
    "    voxels = torch.mean(x_test, dim=1, keepdim=True)\n",
    "    print(f\"Loaded subj {subj} test betas! {voxels.shape}\")\n",
    "    f = h5py.File(f'{data_path}/coco_images_224_float16.hdf5', 'r')\n",
    "    images = f['images']\n",
    "    # for the shared1000 git caption generation\n",
    "    from transformers import AutoProcessor\n",
    "    from modeling_git import GitForCausalLMClipEmb\n",
    "    processor = AutoProcessor.from_pretrained(\"microsoft/git-large-coco\")\n",
    "    git_text_model = GitForCausalLMClipEmb.from_pretrained(\"microsoft/git-large-coco\")\n",
    "    git_text_model.to(device) \n",
    "    git_text_model.eval().requires_grad_(False)\n",
    "    all_git_generated_captions = []\n",
    "\n",
    "    all_images = torch.zeros((len(test_nsd_ids), 3, 224, 224))\n",
    "    for i, idx in enumerate(test_nsd_ids):\n",
    "        all_images[i] =  torch.from_numpy(images[idx])\n",
    "        # for the git captions\n",
    "        pil_image = (images[idx].transpose((1, 2, 0))*255).astype(np.uint8)\n",
    "        inputs = processor(images=pil_image, return_tensors=\"pt\").pixel_values.to(device)\n",
    "        outputs = git_text_model.git.image_encoder(inputs).last_hidden_state\n",
    "        generated_ids = git_text_model.generate(pixel_values=outputs, max_length=50)\n",
    "        decoded_caption = processor.batch_decode(generated_ids, skip_special_tokens=True)\n",
    "        all_git_generated_captions = np.hstack((all_git_generated_captions, decoded_caption))\n",
    "    torch.save(all_git_generated_captions,f\"evals/{model_name}/shared1000_imgcaptions.pt\")\n",
    "    del images, f\n",
    "    print(f\"Filtered down to only the {len(test_nsd_ids)} test images for subject {subj}!\")\n",
    "else:\n",
    "    all_images = torch.load(f\"{imagery_data_path}/nsddata_stimuli/stimuli/imagery_stimuli_18.pt\")\n",
    "    voxels, _ = utils.load_nsd_mental_imagery(subject=subj, mode=mode, stimtype=\"all\", average=True, nest=False, data_root=imagery_data_path)\n",
    "    voxels = voxels[:12]\n",
    "num_voxels = voxels.shape[-1]\n",
    "num_test = voxels.shape[0]"
   ]
  },
  {
   "cell_type": "code",
   "execution_count": 5,
   "id": "be66f9c9-f25a-48d9-9e9a-272ab33d20ed",
   "metadata": {
    "tags": []
   },
   "outputs": [
    {
     "name": "stdout",
     "output_type": "stream",
     "text": [
      "all_recons_path: evals/p_trained_subj01_40sess_hypatia_new_vd_dual_proj/p_trained_subj01_40sess_hypatia_new_vd_dual_proj_all_recons_vision.pt\n",
      "all_recons_mult.shape: torch.Size([18, 1, 3, 512, 512])\n",
      "all_clipvoxels_mult.shape: torch.Size([18, 257, 768])\n",
      "p_trained_subj01_40sess_hypatia_new_vd_dual_proj_all_recons_vision\n",
      "torch.Size([18, 3, 425, 425]) torch.Size([18, 1, 3, 512, 512])\n"
     ]
    }
   ],
   "source": [
    "print(\"all_recons_path:\", all_recons_path)\n",
    "print(\"all_recons_path:\", all_recons_path)\n",
    "\n",
    "# Determine the target image dimension\n",
    "target_dim = 512\n",
    "final_recons = torch.load(all_recons_path)\n",
    "# Resize the images if necessary\n",
    "if final_recons.shape[-1] != target_dim:\n",
    "    resize_transform = transforms.Resize((target_dim, target_dim))\n",
    "    final_recons_resized = torch.zeros((num_test, gen_rep, 3, target_dim, target_dim))\n",
    "    for sample in range(num_test):\n",
    "        for rep in range(gen_rep):\n",
    "            final_recons_resized[sample, rep] = resize_transform(final_recons[sample, rep])\n",
    "    final_recons = final_recons_resized\n",
    "final_recons = final_recons.to(torch.float32)\n",
    "    \n",
    "\n",
    "print(\"final_recons.shape:\", final_recons.shape)\n",
    "\n",
    "# Residual submodule\n",
    "try:\n",
    "    all_clipvoxels_mult = torch.load(f\"evals/{model_name}/{model_name}_all_clipvoxels_{mode}.pt\").reshape((18, 257, 768))\n",
    "    print(\"all_clipvoxels_mult.shape:\", all_clipvoxels_mult.shape)\n",
    "    clip_enabled = True\n",
    "except:\n",
    "    clip_enabled = False\n",
    "# Low-level submodule\n",
    "if blurry_recon:\n",
    "    all_blurryrecons_mult = torch.load(f\"evals/{model_name}/{model_name}_all_blurryrecons_{mode}.pt\")\n",
    "\n",
    "# model name\n",
    "model_name_plus_suffix = f\"{model_name}_all_recons_{mode}\"\n",
    "print(model_name_plus_suffix)\n",
    "print(all_images.shape, final_recons.shape)"
   ]
  },
  {
   "cell_type": "code",
   "execution_count": 7,
   "id": "6b9a60d1",
   "metadata": {},
   "outputs": [],
   "source": [
    "# ground truths, if using NSD-Imagery, we load only the first 12 because the last 6 are conceptual stimuli, for which there was no \"ground truth image\" to calculate statistics against\n",
    "if mode == \"imagery\" or mode == \"vision\":\n",
    "    all_images = all_images[:12]\n",
    "    final_recons = final_recons[:12]\n",
    "    if clip_enabled:\n",
    "        all_clipvoxels = all_clipvoxels[:12]\n",
    "    if blurry_recon:\n",
    "        all_blurryrecons = all_blurryrecons[:12]"
   ]
  },
  {
   "cell_type": "markdown",
   "id": "0a26e124-2444-434d-a399-d03c2c90cc08",
   "metadata": {},
   "source": [
    "## 2-way identification"
   ]
  },
  {
   "cell_type": "code",
   "execution_count": 12,
   "id": "3e1778ff-5d6a-4087-b59f-0f44b9e0eada",
   "metadata": {},
   "outputs": [],
   "source": [
    "@torch.no_grad()\n",
    "def two_way_identification(all_recons, all_images, model, preprocess, feature_layer=None, return_avg=False):\n",
    "    preds = model(torch.stack([preprocess(recon) for recon in all_recons], dim=0).to(device))\n",
    "    reals = model(torch.stack([preprocess(indiv) for indiv in all_images], dim=0).to(device))\n",
    "    if feature_layer is None:\n",
    "        preds = preds.float().flatten(1).cpu().numpy()\n",
    "        reals = reals.float().flatten(1).cpu().numpy()\n",
    "    else:\n",
    "        preds = preds[feature_layer].float().flatten(1).cpu().numpy()\n",
    "        reals = reals[feature_layer].float().flatten(1).cpu().numpy()\n",
    "    \n",
    "    # Compute correlation matrix\n",
    "    # Each row: features of an image\n",
    "    # Transpose to have variables as columns\n",
    "    reals_T = reals.T\n",
    "    preds_T = preds.T\n",
    "    r = np.corrcoef(reals_T, preds_T, rowvar=False)\n",
    "    \n",
    "    # Extract correlations between reals and preds\n",
    "    N = len(all_images)\n",
    "    r = r[:N, N:]  # Shape (N, N)\n",
    "    \n",
    "    # Get congruent correlations (diagonal elements)\n",
    "    congruents = np.diag(r)\n",
    "    \n",
    "    # For each reconstructed image, compare its correlation with the correct original image\n",
    "    # vs. other original images\n",
    "    success_counts = []\n",
    "    total_comparisons = N - 1  # Exclude self-comparison\n",
    "    \n",
    "    for i in range(N):\n",
    "        # Correlations of reconstructed image i with all original images\n",
    "        correlations = r[:, i]\n",
    "        # Correlation with the correct original image\n",
    "        congruent = congruents[i]\n",
    "        # Count how many times the correlation with other images is less than the congruent correlation\n",
    "        successes = np.sum(correlations < congruent) - 1  # Subtract 1 to exclude the self-comparison\n",
    "        success_rate = successes / total_comparisons\n",
    "        success_counts.append(success_rate)\n",
    "    \n",
    "    if return_avg:\n",
    "        # Return the average success rate\n",
    "        return np.mean(success_counts)\n",
    "    else:\n",
    "        # Return the list of success rates per reconstructed image\n",
    "        return success_counts"
   ]
  },
  {
   "cell_type": "markdown",
   "id": "df6be966-52ef-4cf6-8078-8d2d9617564b",
   "metadata": {},
   "source": [
    "## PixCorr"
   ]
  },
  {
   "cell_type": "code",
   "execution_count": 13,
   "id": "2e17ea38-a254-4e90-a910-711734fdd8eb",
   "metadata": {},
   "outputs": [],
   "source": [
    "preprocess_pixcorr = transforms.Compose([\n",
    "    transforms.Resize(512, interpolation=transforms.InterpolationMode.BILINEAR),\n",
    "])\n",
    "\n",
    "def get_pix_corr(all_images, all_recons, return_avg=False):\n",
    "\n",
    "    \n",
    "    # Flatten images while keeping the batch dimension\n",
    "    all_images_flattened = preprocess_pixcorr(all_images).reshape(len(all_images), -1).cpu()\n",
    "    all_recons_flattened = preprocess_pixcorr(all_recons).view(len(all_recons), -1).cpu()\n",
    "    \n",
    "    correlations = []\n",
    "    for i in range(len(all_images)):\n",
    "        correlations.append(np.corrcoef(all_images_flattened[i], all_recons_flattened[i])[0][1])\n",
    "    if return_avg:\n",
    "        return np.mean(correlations)\n",
    "    else:\n",
    "        return correlations\n",
    "    \n",
    "preprocess_ssim = transforms.Compose([\n",
    "    transforms.Resize(512, interpolation=transforms.InterpolationMode.BILINEAR), \n",
    "])"
   ]
  },
  {
   "cell_type": "markdown",
   "id": "7a556d5b-33a2-44aa-b48d-4b168316bbdd",
   "metadata": {
    "tags": []
   },
   "source": [
    "## SSIM"
   ]
  },
  {
   "cell_type": "code",
   "execution_count": 14,
   "id": "2326fc4c-1248-4d0f-9176-218c6460f285",
   "metadata": {},
   "outputs": [],
   "source": [
    "preprocess_ssim = transforms.Compose([\n",
    "    transforms.Resize(512, interpolation=transforms.InterpolationMode.BILINEAR), \n",
    "])\n",
    "\n",
    "def get_ssim(all_images, all_recons, return_avg=False):\n",
    "\n",
    "    \n",
    "    # convert image to grayscale with rgb2grey\n",
    "    img_gray = rgb2gray(preprocess_ssim(all_images).permute((0,2,3,1)).cpu())\n",
    "    recon_gray = rgb2gray(preprocess_ssim(all_recons).permute((0,2,3,1)).cpu())\n",
    "    \n",
    "    ssim_score=[]\n",
    "    for im,rec in zip(img_gray,recon_gray):\n",
    "        ssim_score.append(structural_similarity(rec, im, multichannel=True, gaussian_weights=True, sigma=1.5, use_sample_covariance=False, data_range=1.0))\n",
    "    if return_avg:\n",
    "        return np.mean(ssim_score)\n",
    "    else:\n",
    "        return ssim_score"
   ]
  },
  {
   "cell_type": "markdown",
   "id": "35138520-ec00-48a6-90dc-249a32a783d2",
   "metadata": {},
   "source": [
    "## AlexNet"
   ]
  },
  {
   "cell_type": "code",
   "execution_count": 15,
   "id": "3b45cc6c-ab80-43e2-b446-c8fcb4fc54e4",
   "metadata": {},
   "outputs": [
    {
     "name": "stderr",
     "output_type": "stream",
     "text": [
      "/admin/home-ckadirt/mindeye/lib/python3.11/site-packages/torch/overrides.py:110: UserWarning: 'has_cuda' is deprecated, please use 'torch.backends.cuda.is_built()'\n",
      "  torch.has_cuda,\n",
      "/admin/home-ckadirt/mindeye/lib/python3.11/site-packages/torch/overrides.py:111: UserWarning: 'has_cudnn' is deprecated, please use 'torch.backends.cudnn.is_available()'\n",
      "  torch.has_cudnn,\n",
      "/admin/home-ckadirt/mindeye/lib/python3.11/site-packages/torch/overrides.py:117: UserWarning: 'has_mps' is deprecated, please use 'torch.backends.mps.is_built()'\n",
      "  torch.has_mps,\n",
      "/admin/home-ckadirt/mindeye/lib/python3.11/site-packages/torch/overrides.py:118: UserWarning: 'has_mkldnn' is deprecated, please use 'torch.backends.mkldnn.is_available()'\n",
      "  torch.has_mkldnn,\n"
     ]
    }
   ],
   "source": [
    "alex_weights = AlexNet_Weights.IMAGENET1K_V1\n",
    "\n",
    "alex_model = create_feature_extractor(alexnet(weights=alex_weights), return_nodes=['features.4','features.11']).to(device)\n",
    "alex_model.eval().requires_grad_(False)\n",
    "preprocess_alexnet = transforms.Compose([\n",
    "    transforms.Resize(256, interpolation=transforms.InterpolationMode.BILINEAR),\n",
    "    transforms.Normalize(mean=[0.485, 0.456, 0.406],\n",
    "                        std=[0.229, 0.224, 0.225]),\n",
    "])\n",
    "def get_alexnet(all_images, all_recons, return_avg=False):\n",
    "    #AlexNet(2)\n",
    "    alexnet2 = two_way_identification(all_recons.to(device).float(), all_images, \n",
    "                                                            alex_model, preprocess_alexnet, 'features.4', return_avg=return_avg)\n",
    "    \n",
    "    #AlexNet(5)\n",
    "    alexnet5 = two_way_identification(all_recons.to(device).float(), all_images, \n",
    "                                                            alex_model, preprocess_alexnet, 'features.11', return_avg=return_avg)\n",
    "    return alexnet2, alexnet5"
   ]
  },
  {
   "cell_type": "markdown",
   "id": "c296bab2-d106-469e-b997-b32d21a2cf01",
   "metadata": {},
   "source": [
    "## InceptionV3"
   ]
  },
  {
   "cell_type": "code",
   "execution_count": 16,
   "id": "5a9c1b2b-af2a-476d-a1ac-32ee915ac2ec",
   "metadata": {},
   "outputs": [
    {
     "name": "stderr",
     "output_type": "stream",
     "text": [
      "/admin/home-ckadirt/mindeye/lib/python3.11/site-packages/torchvision/models/feature_extraction.py:174: UserWarning: NOTE: The nodes obtained by tracing the model in eval mode are a subsequence of those obtained in train mode. When choosing nodes for feature extraction, you may need to specify output nodes for train and eval mode separately.\n",
      "  warnings.warn(msg + suggestion_msg)\n"
     ]
    }
   ],
   "source": [
    "weights = Inception_V3_Weights.DEFAULT\n",
    "inception_model = create_feature_extractor(inception_v3(weights=weights), \n",
    "                                        return_nodes=['avgpool']).to(device)\n",
    "inception_model.eval().requires_grad_(False)\n",
    "preprocess_inception = transforms.Compose([\n",
    "    transforms.Resize(342, interpolation=transforms.InterpolationMode.BILINEAR),\n",
    "    transforms.Normalize(mean=[0.485, 0.456, 0.406],\n",
    "                        std=[0.229, 0.224, 0.225]),\n",
    "])\n",
    "def get_inceptionv3(all_images, all_recons, return_avg=False):\n",
    "    \n",
    "    inception = two_way_identification(all_recons.float(), all_images.float(),\n",
    "                                            inception_model, preprocess_inception, 'avgpool', return_avg=return_avg)\n",
    "            \n",
    "    return inception"
   ]
  },
  {
   "cell_type": "markdown",
   "id": "d7a25f7f-8298-4413-b512-8a1173413e07",
   "metadata": {},
   "source": [
    "## CLIP"
   ]
  },
  {
   "cell_type": "code",
   "execution_count": 17,
   "id": "6afbf7ce-8793-4988-a328-a632acd88aa9",
   "metadata": {},
   "outputs": [],
   "source": [
    "import clip\n",
    "clip_model, preprocess = clip.load(\"ViT-L/14\", device=device)\n",
    "preprocess_clip = transforms.Compose([\n",
    "    transforms.Resize(224, interpolation=transforms.InterpolationMode.BILINEAR),\n",
    "    transforms.Normalize(mean=[0.48145466, 0.4578275, 0.40821073],\n",
    "                        std=[0.26862954, 0.26130258, 0.27577711]),\n",
    "])\n",
    "\n",
    "def get_clip(all_images, all_recons, return_avg=False):\n",
    "    clip_2way = two_way_identification(all_recons, all_images,\n",
    "                                            clip_model.encode_image, preprocess_clip, None, return_avg=return_avg) # final layer\n",
    "    return clip_2way\n",
    "\n",
    "def get_clip_cosine(final_embeds, gt_embeds):\n",
    "    # Get the cosine similarity between the clip embeddings\n",
    "    # of the final recons and the ground truth images\n",
    "    cos = nn.CosineSimilarity(dim=1, eps=1e-6)\n",
    "    cos_sim = [float(value) for value in cos(final_embeds, gt_embeds)]\n",
    "    return cos_sim"
   ]
  },
  {
   "cell_type": "markdown",
   "id": "e4fed9f8-ef1a-4c6d-a83f-2a934b6e87fd",
   "metadata": {},
   "source": [
    "## Efficient Net"
   ]
  },
  {
   "cell_type": "code",
   "execution_count": 18,
   "id": "14143c0f-1b32-43ef-98d8-8ed458df4551",
   "metadata": {},
   "outputs": [],
   "source": [
    "weights = EfficientNet_B1_Weights.DEFAULT\n",
    "eff_model = create_feature_extractor(efficientnet_b1(weights=weights), \n",
    "                                    return_nodes=['avgpool'])\n",
    "eff_model.eval().requires_grad_(False)\n",
    "preprocess_efficientnet = transforms.Compose([\n",
    "    transforms.Resize(255, interpolation=transforms.InterpolationMode.BILINEAR),\n",
    "    transforms.Normalize(mean=[0.485, 0.456, 0.406],\n",
    "                        std=[0.229, 0.224, 0.225]),\n",
    "])\n",
    "def get_efficientnet(all_images, all_recons, return_avg=False):\n",
    "    # see weights.transforms()\n",
    "\n",
    "    \n",
    "    gt = eff_model(preprocess_efficientnet(all_images))['avgpool']\n",
    "    gt = gt.reshape(len(gt),-1).cpu().numpy()\n",
    "    fake = eff_model(preprocess_efficientnet(all_recons))['avgpool']\n",
    "    fake = fake.reshape(len(fake),-1).cpu().numpy()\n",
    "    \n",
    "    effnet = [sp.spatial.distance.correlation(gt[i],fake[i]) for i in range(len(gt))]\n",
    "    if return_avg:\n",
    "        return np.mean(effnet)\n",
    "    else:\n",
    "        return effnet"
   ]
  },
  {
   "cell_type": "markdown",
   "id": "405f669d-cab7-4c75-90cd-651283f65a9e",
   "metadata": {},
   "source": [
    "## SwAV"
   ]
  },
  {
   "cell_type": "code",
   "execution_count": 19,
   "id": "4c60b0c4-79fe-4cff-95e9-99733c821e67",
   "metadata": {},
   "outputs": [
    {
     "name": "stderr",
     "output_type": "stream",
     "text": [
      "Using cache found in /admin/home-ckadirt/.cache/torch/hub/facebookresearch_swav_main\n",
      "/admin/home-ckadirt/mindeye/lib/python3.11/site-packages/torchvision/models/_utils.py:208: UserWarning: The parameter 'pretrained' is deprecated since 0.13 and may be removed in the future, please use 'weights' instead.\n",
      "  warnings.warn(\n",
      "/admin/home-ckadirt/mindeye/lib/python3.11/site-packages/torchvision/models/_utils.py:223: UserWarning: Arguments other than a weight enum or `None` for 'weights' are deprecated since 0.13 and may be removed in the future. The current behavior is equivalent to passing `weights=None`.\n",
      "  warnings.warn(msg)\n"
     ]
    }
   ],
   "source": [
    "swav_model = torch.hub.load('facebookresearch/swav:main', 'resnet50')\n",
    "\n",
    "swav_model = create_feature_extractor(swav_model, \n",
    "                                    return_nodes=['avgpool'])\n",
    "swav_model.eval().requires_grad_(False)\n",
    "preprocess_swav = transforms.Compose([\n",
    "    transforms.Resize(224, interpolation=transforms.InterpolationMode.BILINEAR),\n",
    "    transforms.Normalize(mean=[0.485, 0.456, 0.406],\n",
    "                        std=[0.229, 0.224, 0.225]),\n",
    "])\n",
    "def get_swav(all_images, all_recons, return_avg=False):\n",
    "    gt = swav_model(preprocess_swav(all_images))['avgpool']\n",
    "    gt = gt.reshape(len(gt),-1).cpu().numpy()\n",
    "    fake = swav_model(preprocess_swav(all_recons))['avgpool']\n",
    "    fake = fake.reshape(len(fake),-1).cpu().numpy()\n",
    "    \n",
    "    swav = [sp.spatial.distance.correlation(gt[i],fake[i]) for i in range(len(gt))]\n",
    "    if return_avg:\n",
    "        return np.mean(swav)\n",
    "    else:\n",
    "        return swav"
   ]
  },
  {
   "cell_type": "markdown",
   "id": "6f6f644d-5e4e-46ec-890c-f703b62f0c3b",
   "metadata": {},
   "source": [
    "# Brain Correlation"
   ]
  },
  {
   "cell_type": "code",
   "execution_count": 21,
   "id": "c8df5ebf-014d-46bb-9fb4-c0577e544e49",
   "metadata": {},
   "outputs": [],
   "source": [
    "# Load brain region masks\n",
    "try:\n",
    "    brain_region_masks = {}\n",
    "    with h5py.File(f\"{cache_dir}/brain_region_masks.hdf5\", \"r\") as file:\n",
    "        # Iterate over each subject\n",
    "        for subject in file.keys():\n",
    "            subject_group = file[subject]\n",
    "            # Load the masks data for each subject\n",
    "            subject_masks = {\"nsd_general\" : subject_group[\"nsd_general\"][:],\n",
    "                             \"V1\" : subject_group[\"V1\"][:], \n",
    "                             \"V2\" : subject_group[\"V2\"][:], \n",
    "                             \"V3\" : subject_group[\"V3\"][:], \n",
    "                             \"V4\" : subject_group[\"V4\"][:],\n",
    "                             \"higher_vis\" : subject_group[\"higher_vis\"][:]}\n",
    "            brain_region_masks[subject] = subject_masks\n",
    "    subject_masks = brain_region_masks[f\"subj0{subj}\"]\n",
    "except: \n",
    "    brain_region_masks = {}\n",
    "    with h5py.File(f\"{data_path}/brain_region_masks.hdf5\", \"r\") as file:\n",
    "        # Iterate over each subject\n",
    "        for subject in file.keys():\n",
    "            subject_group = file[subject]\n",
    "            # Load the masks data for each subject\n",
    "            subject_masks = {\"nsd_general\" : subject_group[\"nsd_general\"][:],\n",
    "                             \"V1\" : subject_group[\"V1\"][:], \n",
    "                             \"V2\" : subject_group[\"V2\"][:], \n",
    "                             \"V3\" : subject_group[\"V3\"][:], \n",
    "                             \"V4\" : subject_group[\"V4\"][:],\n",
    "                             \"higher_vis\" : subject_group[\"higher_vis\"][:]}\n",
    "            brain_region_masks[subject] = subject_masks\n",
    "    subject_masks = brain_region_masks[f\"subj0{subj}\"]"
   ]
  },
  {
   "cell_type": "markdown",
   "id": "007f27d3-5e45-496b-b666-b437e916c7f1",
   "metadata": {},
   "source": [
    "### Calculate Brain Correlation scores for each brain area"
   ]
  },
  {
   "cell_type": "code",
   "execution_count": 22,
   "id": "528db098-6977-4dbd-9bc6-dfd6a96e0fc7",
   "metadata": {},
   "outputs": [],
   "source": [
    "from torchmetrics import PearsonCorrCoef\n",
    "\n",
    "try:\n",
    "    GNet = GNet8_Encoder(device=device,subject=subj,model_path=f\"{cache_dir}/gnet_multisubject.pt\")\n",
    "except:\n",
    "    GNet = GNet8_Encoder(device=device,subject=subj,model_path=f\"{data_path}/gnet_multisubject.pt\")\n",
    "    \n",
    "\n",
    "def get_brain_correlation(subject_masks, all_recons, return_avg=False):\n",
    "\n",
    "    # Prepare image list for input to GNet\n",
    "    recon_list = []\n",
    "    for i in range(all_recons.shape[0]):\n",
    "        img = all_recons[i].detach()\n",
    "        img = transforms.ToPILImage()(img)\n",
    "        recon_list.append(img)\n",
    "        \n",
    "    PeC = PearsonCorrCoef(num_outputs=len(recon_list))\n",
    "    beta_primes = GNet.predict(recon_list)\n",
    "    \n",
    "    region_brain_correlations = {}\n",
    "    for region, mask in subject_masks.items():\n",
    "        score = PeC(voxels[:,0,mask].moveaxis(0,1), beta_primes[:,mask].moveaxis(0,1))\n",
    "        score = score.tolist()\n",
    "        if return_avg:\n",
    "            region_brain_correlations[region] = float(torch.mean(score))\n",
    "        else:\n",
    "            region_brain_correlations[region] = score\n",
    "    return region_brain_correlations"
   ]
  },
  {
   "cell_type": "code",
   "execution_count": 23,
   "id": "bb03a824-6e32-4998-9b4b-6468d5cc99b5",
   "metadata": {},
   "outputs": [
    {
     "name": "stderr",
     "output_type": "stream",
     "text": [
      "Processing samples: 100%|████████████████████████████████████████████████████████████████████████████████████████████████████████████████████████████████████████████████| 1/1 [00:07<00:00,  7.22s/it]\n"
     ]
    }
   ],
   "source": [
    "metrics_data = {\n",
    "            \"sample\": [],\n",
    "            \"repetition\": [],\n",
    "            \"PixCorr\": [],\n",
    "            \"SSIM\": [],\n",
    "            \"AlexNet(2)\": [],\n",
    "            \"AlexNet(5)\": [],\n",
    "            \"InceptionV3\": [],\n",
    "            \"CLIP\": [],\n",
    "            \"EffNet-B\": [],\n",
    "            \"SwAV\": [],\n",
    "            \"Brain Corr. nsd_general\": [],\n",
    "            \"Brain Corr. V1\": [],\n",
    "            \"Brain Corr. V2\": [],\n",
    "            \"Brain Corr. V3\": [],\n",
    "            \"Brain Corr. V4\": [],\n",
    "            \"Brain Corr. higher_vis\": [],\n",
    "        }\n",
    "\n",
    "# Iterate over each sample and compute metrics with tqdm and suppressed output\n",
    "for repetition in tqdm(range(final_recons.shape[1]), desc=\"Processing samples\", file=sys.stdout):\n",
    "    with open(os.devnull, 'w') as fnull, contextlib.redirect_stdout(fnull), contextlib.redirect_stderr(fnull):\n",
    "        rep_recons = final_recons[:, repetition]\n",
    "\n",
    "        pixcorr = get_pix_corr(all_images, rep_recons)\n",
    "        ssim = get_ssim(all_images, rep_recons)\n",
    "        alexnet2, alexnet5 = get_alexnet(all_images, rep_recons)\n",
    "        inception = get_inceptionv3(all_images, rep_recons)\n",
    "        clip = get_clip(all_images, rep_recons)\n",
    "        effnet = get_efficientnet(all_images, rep_recons)\n",
    "        swav = get_swav(all_images, rep_recons)\n",
    "        region_brain_correlations = get_brain_correlation(subject_masks, rep_recons)\n",
    "\n",
    "        # Append each result to its corresponding list, and store the image index\n",
    "        \n",
    "        metrics_data[\"sample\"].extend(list(range(final_recons.shape[0])))\n",
    "        metrics_data[\"repetition\"].extend([repetition for _ in range(final_recons.shape[0])])\n",
    "        metrics_data[\"PixCorr\"].extend(pixcorr)\n",
    "        metrics_data[\"SSIM\"].extend(ssim)\n",
    "        metrics_data[\"AlexNet(2)\"].extend(alexnet2)\n",
    "        metrics_data[\"AlexNet(5)\"].extend(alexnet5)\n",
    "        metrics_data[\"InceptionV3\"].extend(inception)\n",
    "        metrics_data[\"CLIP\"].extend(clip)\n",
    "        metrics_data[\"EffNet-B\"].extend(effnet)\n",
    "        metrics_data[\"SwAV\"].extend(swav)\n",
    "        metrics_data[\"Brain Corr. nsd_general\"].extend(region_brain_correlations[\"nsd_general\"])\n",
    "        metrics_data[\"Brain Corr. V1\"].extend(region_brain_correlations[\"V1\"])\n",
    "        metrics_data[\"Brain Corr. V2\"].extend(region_brain_correlations[\"V2\"])\n",
    "        metrics_data[\"Brain Corr. V3\"].extend(region_brain_correlations[\"V3\"])\n",
    "        metrics_data[\"Brain Corr. V4\"].extend(region_brain_correlations[\"V4\"])\n",
    "        metrics_data[\"Brain Corr. higher_vis\"].extend(region_brain_correlations[\"higher_vis\"])\n",
    "\n",
    "# Check that all lists have the same length before creating DataFrame\n",
    "lengths = [len(values) for values in metrics_data.values()]\n",
    "if len(set(lengths)) != 1:\n",
    "    print(\"Error: Not all metric lists have the same length\")\n",
    "    for metric, values in metrics_data.items():\n",
    "        print(f\"{metric}: {len(values)} items\")\n",
    "else:\n",
    "    # Convert the dictionary to a DataFrame\n",
    "    df = pd.DataFrame(metrics_data)\n",
    "\n",
    "    # Save the table to a CSV file\n",
    "    os.makedirs('tables/', exist_ok=True)\n",
    "    df.to_csv(f'tables/{model_name_plus_suffix}.csv', sep='\\t')\n",
    "\n"
   ]
  },
  {
   "cell_type": "code",
   "execution_count": null,
   "id": "bf5726d7",
   "metadata": {},
   "outputs": [],
   "source": [
    "# Print averaged metrics for current table, in order of eval google sheet.\n",
    "# Remove the 'Unnamed: 0', 'sample', and 'repetition' columns\n",
    "df = df.drop(columns=['sample', 'repetition'])\n",
    "# Calculate the average value for each metric column\n",
    "average_metrics = df.mean()\n",
    "# Print out the average values in order\n",
    "for metric, value in average_metrics.items():\n",
    "    print(f\"{value:.5f}\")"
   ]
  },
  {
   "cell_type": "markdown",
   "id": "a3a6ae46-3de9-4abb-ae2d-c8998d83d6f2",
   "metadata": {},
   "source": [
    "### "
   ]
  },
  {
   "cell_type": "markdown",
   "id": "f8c7df11-3275-43dd-bd54-c124ef87b730",
   "metadata": {},
   "source": [
    "# Captions Evaluation"
   ]
  },
  {
   "cell_type": "markdown",
   "id": "f0f5d043-bc47-4dd5-b9f6-e152ad9429f1",
   "metadata": {},
   "source": [
    "## Load data"
   ]
  },
  {
   "cell_type": "code",
   "execution_count": null,
   "id": "98fe42fb-e4e8-4816-b2f5-cff35e53447d",
   "metadata": {},
   "outputs": [],
   "source": [
<<<<<<< HEAD
    "all_git_generated_captions = torch.load(f\"{data_path}/preprocessed_data/git_all_imgcaptions_18.pt\")\n",
    "all_predcaptions = torch.load(f\"evals/{model_name}/{model_name}_all_predcaptions_{mode}.pt\")\n",
=======
    "if mode == \"vision\" or mode == \"imagery\":\n",
    "    all_git_generated_captions = torch.load(f\"{data_path}/preprocessed_data/git_all_imgcaptions_18.npy\")\n",
    "elif mode == \"shared1000\":\n",
    "    pass\n",
    "else:\n",
    "    assert False, \"Not suitable mode for Captions Evaluation!\"\n",
    "    \n",
    "    \n",
    "all_predcaptions = torch.load(f\"evals/{model_name}/git_all_predcaptions_{mode}.pt\")\n",
>>>>>>> a649bb37
    "all_captions = np.load(f\"{data_path}/preprocessed_data/captions_18.npy\")"
   ]
  },
  {
   "cell_type": "markdown",
   "id": "419d2861-0dcd-4cf5-81b6-afc2b3606029",
   "metadata": {},
   "source": [
    "## Meteor"
   ]
  },
  {
   "cell_type": "code",
   "execution_count": null,
   "id": "8f09fbde-738c-4d6b-a7c3-56f6a0a3152b",
   "metadata": {},
   "outputs": [],
   "source": [
    "meteor = evaluate.load('meteor')\n",
    "meteor_img_ref=meteor.compute(predictions=all_git_generated_captions,references=all_captions)\n",
    "meteor_brain_ref=meteor.compute(predictions=all_predcaptions,references=all_captions)\n",
    "meteor_brain_img=meteor.compute(predictions=all_predcaptions,references=all_git_generated_captions)\n",
    "\n",
    "\n",
    "relative_brain_image_meteor=meteor_brain_img[\"meteor\"]/meteor_img_ref[\"meteor\"]\n",
    "\n",
    "print(f\"[GROUND] METEOR GIT from images vs captions: {meteor_img_ref['meteor']}\")\n",
    "print(f\"[ABSOLUTE] METEOR GIT from brain vs captions: {meteor_brain_ref['meteor']}\")\n",
    "print(f\"[ABSOLUTE] METEOR GIT from brain vs images: {meteor_brain_img['meteor']}\")\n",
    "print(f\"[RELATIVE] METEOR  {relative_brain_image_meteor}\")"
   ]
  },
  {
   "cell_type": "markdown",
   "id": "af1f2fac-2e3c-437a-9988-9edc3900f08f",
   "metadata": {},
   "source": [
    "# Rouge"
   ]
  },
  {
   "cell_type": "code",
   "execution_count": null,
   "id": "4543d4c6-eb76-49f5-b051-a93cb79663e8",
   "metadata": {},
   "outputs": [],
   "source": [
    "rouge = evaluate.load('rouge')\n",
    "rouge_img_ref=rouge.compute(predictions=all_git_generated_captions,references=all_captions)\n",
    "rouge_brain_ref=rouge.compute(predictions=all_predcaptions,references=all_captions)\n",
    "rouge_brain_img=rouge.compute(predictions=all_predcaptions,references=all_git_generated_captions)\n",
    "\n",
    "\n",
    "relative_brain_image_rouge1 = rouge_brain_img['rouge1']/rouge_img_ref['rouge1']\n",
    "relative_brain_image_rougeL = rouge_brain_img['rougeL']/rouge_img_ref['rougeL']\n",
    "\n",
    "print(f\"[GROUND] ROUGE-1 GIT from images vs captions: {rouge_img_ref['rouge1']}\")\n",
    "print(f\"[ABSOLUTE] ROUGE-1 GIT from brain vs captions: {rouge_brain_ref['rouge1']}\")\n",
    "print(f\"[ABSOLUTE] ROUGE-1 GIT from brain vs images: {rouge_brain_img['rouge1']}\")\n",
    "print(f\"[RELATIVE] ROUGE-1  {relative_brain_image_rouge1}\")\n",
    "\n",
    "print(f\"[GROUND] ROUGE-L GIT from images vs captions: {rouge_img_ref['rougeL']}\")\n",
    "print(f\"[ABSOLUTE] ROUGE-L GIT from brain vs captions: {rouge_brain_ref['rougeL']}\")\n",
    "print(f\"[ABSOLUTE] ROUGE-L GIT from brain vs images: {rouge_brain_img['rougeL']}\")\n",
    "print(f\"[RELATIVE] ROUGE-L  {relative_brain_image_rougeL}\")"
   ]
  },
  {
   "cell_type": "markdown",
   "id": "ca63ed73-929d-4f3f-b2b6-c31a7697dc17",
   "metadata": {},
   "source": [
    "## Sentence transformer"
   ]
  },
  {
   "cell_type": "code",
   "execution_count": null,
   "id": "dd54f709-d00a-4aa5-a8cf-644dcd70e4e3",
   "metadata": {},
   "outputs": [],
   "source": [
    "sentence_model = SentenceTransformer('sentence-transformers/all-MiniLM-L6-v2')\n",
    "\n",
    "\n",
    "with torch.no_grad():\n",
    "    embedding_brain= sentence_model.encode(all_predcaptions, convert_to_tensor=True)\n",
    "    embedding_captions = sentence_model.encode(all_captions, convert_to_tensor=True)\n",
    "    embedding_images = sentence_model.encode(all_git_generated_captions, convert_to_tensor=True)\n",
    "\n",
    "    ss_sim_brain_img=util.pytorch_cos_sim(embedding_brain, embedding_images).cpu()\n",
    "    ss_sim_brain_cap=util.pytorch_cos_sim(embedding_brain, embedding_captions).cpu()\n",
    "    ss_sim_img_cap=util.pytorch_cos_sim(embedding_images, embedding_captions).cpu()\n",
    "\n",
    "    relative_brain_image_ss=ss_sim_brain_img.diag().mean()/ss_sim_img_cap.diag().mean()\n",
    "\n",
    "print(f\"[GROUND] Sentence Transformer Similarity GIT from images vs captions: {ss_sim_img_cap.diag().mean()}\")\n",
    "print(f\"[ABSOLUTE] Sentence Transformer Similarity GIT from brain vs captions: {ss_sim_brain_cap.diag().mean()}\")\n",
    "print(f\"[ABSOLUTE] Sentence Transformer Similarity GIT from brain vs images: {ss_sim_brain_img.diag().mean()}\")\n",
    "print(f\"[RELATIVE] Sentence Transformer Similarity   {relative_brain_image_ss.mean()}\")"
   ]
  },
  {
   "cell_type": "markdown",
   "id": "06ecbff2-9e3c-4f15-921f-c257b48e409a",
   "metadata": {},
   "source": [
    "## CLIP-B"
   ]
  },
  {
   "cell_type": "code",
   "execution_count": null,
   "id": "49422580-f13d-4bb3-aa3f-ce9a40beaa64",
   "metadata": {},
   "outputs": [],
   "source": [
    "model_clip = CLIPModel.from_pretrained(\"openai/clip-vit-base-patch32\")\n",
    "processor_clip = AutoProcessor.from_pretrained(\"openai/clip-vit-base-patch32\")\n",
    "tokenizer =  AutoTokenizer.from_pretrained(\"openai/clip-vit-base-patch32\")\n",
    "\n",
    "with torch.no_grad():\n",
    "    input_ids=tokenizer(list(all_predcaptions),return_tensors=\"pt\",padding=True)\n",
    "    embedding_brain= model_clip.get_text_features(**input_ids)\n",
    "\n",
    "    input_ids=tokenizer(list(all_captions),return_tensors=\"pt\",padding=True)\n",
    "    embedding_captions= model_clip.get_text_features(**input_ids)\n",
    "\n",
    "    input_ids=tokenizer(all_git_generated_captions.tolist(),return_tensors=\"pt\",padding=True)\n",
    "    embedding_images= model_clip.get_text_features(**input_ids)\n",
    "\n",
    "clip_B_sim_brain_img=util.pytorch_cos_sim(embedding_brain, embedding_images).cpu()\n",
    "clip_B_sim_brain_cap=util.pytorch_cos_sim(embedding_brain, embedding_captions).cpu()\n",
    "clip_B_sim_img_cap=util.pytorch_cos_sim(embedding_images, embedding_captions).cpu()\n",
    "\n",
    "relative_brain_image_clip_B=clip_B_sim_brain_img.diag().mean()/clip_B_sim_img_cap.diag().mean()\n",
    "\n",
    "print(f\"[GROUND] CLIP Similarity GIT from images vs captions: {clip_B_sim_img_cap.diag().mean()}\")\n",
    "print(f\"[ABSOLUTE] CLIP Similarity GIT from brain vs captions: {clip_B_sim_brain_cap.diag().mean()}\")\n",
    "print(f\"[ABSOLUTE] CLIP Similarity GIT from brain vs images: {clip_B_sim_brain_img.diag().mean()}\")\n",
    "print(f\"[RELATIVE] CLIP Similarity   {relative_brain_image_clip_B.mean()}\")"
   ]
  },
  {
   "cell_type": "markdown",
   "id": "751b536e-eb73-4d64-b9fe-a7f9ba04b721",
   "metadata": {},
   "source": [
    "## CLIP-L"
   ]
  },
  {
   "cell_type": "code",
   "execution_count": null,
   "id": "91eab1e4-39ec-4c5b-89a4-bf48491f8583",
   "metadata": {},
   "outputs": [],
   "source": [
    "model_clip = CLIPModel.from_pretrained(\"openai/clip-vit-large-patch14\")\n",
    "processor_clip = AutoProcessor.from_pretrained(\"openai/clip-vit-large-patch14\")\n",
    "tokenizer =  AutoTokenizer.from_pretrained(\"openai/clip-vit-large-patch14\")\n",
    "\n",
    "with torch.no_grad():\n",
    "    input_ids=tokenizer(list(all_predcaptions),return_tensors=\"pt\",padding=True)\n",
    "    embedding_brain= model_clip.get_text_features(**input_ids)\n",
    "\n",
    "    input_ids=tokenizer(list(all_captions),return_tensors=\"pt\",padding=True)\n",
    "    embedding_captions= model_clip.get_text_features(**input_ids)\n",
    "\n",
    "    input_ids=tokenizer(all_git_generated_captions.tolist(),return_tensors=\"pt\",padding=True)\n",
    "    embedding_images= model_clip.get_text_features(**input_ids)\n",
    "\n",
    "clip_L_sim_brain_img=util.pytorch_cos_sim(embedding_brain, embedding_images).cpu()\n",
    "clip_L_sim_brain_cap=util.pytorch_cos_sim(embedding_brain, embedding_captions).cpu()\n",
    "clip_L_sim_img_cap=util.pytorch_cos_sim(embedding_images, embedding_captions).cpu()\n",
    "\n",
    "relative_brain_image_clip_L=clip_L_sim_brain_img.diag().mean()/clip_L_sim_img_cap.diag().mean()\n",
    "\n",
    "print(f\"[GROUND] CLIP Similarity GIT from images vs captions: {clip_L_sim_img_cap.diag().mean()}\")\n",
    "print(f\"[ABSOLUTE] CLIP Similarity GIT from brain vs captions: {clip_L_sim_brain_cap.diag().mean()}\")\n",
    "print(f\"[ABSOLUTE] CLIP Similarity GIT from brain vs images: {clip_L_sim_brain_img.diag().mean()}\")\n",
    "print(f\"[RELATIVE] CLIP Similarity   {relative_brain_image_clip_L.mean()}\")"
   ]
  },
  {
   "cell_type": "markdown",
   "id": "83832ad0-ec1b-4fbe-b24d-103075b0cf0b",
   "metadata": {},
   "source": [
    "## Save to .csv files"
   ]
  },
  {
   "cell_type": "code",
   "execution_count": null,
   "id": "534f3488-4084-4f64-bffd-56573e1e8381",
   "metadata": {},
   "outputs": [],
   "source": [
    "caption_metrics={ \n",
    "            \"Rouge1_img_ref\":rouge_img_ref['rouge1'],\n",
    "            \"Rouge1_brain_ref\":rouge_brain_ref['rouge1'],\n",
    "            \"Rouge1_brain_img\":rouge_brain_img['rouge1'],\n",
    "            \"Rouge1_relative\":relative_brain_image_rouge1.mean(),\n",
    "            \"RougeL_img_ref\":rouge_img_ref['rougeL'],\n",
    "            \"RougeL_brain_ref\":rouge_brain_ref['rougeL'],\n",
    "            \"RougeL_brain_img\":rouge_brain_img['rougeL'],\n",
    "            \"RougeL_relative\":relative_brain_image_rougeL.mean(),\n",
    "            \"Meteor_img_ref\":meteor_img_ref['meteor'],\n",
    "            \"Meteor_brain_ref\":meteor_brain_ref['meteor'],\n",
    "            \"Meteor_brain_img\":meteor_brain_img['meteor'],\n",
    "            \"Meteor_relative\":relative_brain_image_meteor,\n",
    "            \"Sentence_img_ref\":ss_sim_img_cap.diag().mean().item(),\n",
    "            \"Sentence_brain_ref\":ss_sim_brain_cap.diag().mean().item(),\n",
    "            \"Sentence_brain_img\":ss_sim_brain_img.diag().mean().item(),\n",
    "            \"Sentence_relative\":relative_brain_image_ss.mean().item(),\n",
    "            \"CLIP-B_img_ref\":clip_B_sim_img_cap.diag().mean().item(),\n",
    "            \"CLIP-B_brain_ref\":clip_B_sim_brain_cap.diag().mean().item(),\n",
    "            \"CLIP-B_brain_img\":clip_B_sim_brain_img.diag().mean().item(),\n",
    "            \"CLIP-B_relative\":relative_brain_image_clip_B.mean().item(),\n",
    "            \"CLIP-L_img_ref\":clip_L_sim_img_cap.diag().mean().item(),\n",
    "            \"CLIP-L_brain_ref\":clip_L_sim_brain_cap.diag().mean().item(),\n",
    "            \"CLIP-L_brain_img\":clip_L_sim_brain_img.diag().mean().item(),\n",
    "            \"CLIP-L_relative\":relative_brain_image_clip_L.mean().item(),\n",
    "            }\n",
    "\n",
    "os.makedirs('tables/',exist_ok=True)\n",
    "df=pd.DataFrame.from_dict(caption_metrics,orient='index',columns=[\"Value\"])\n",
    "df.to_csv(f'tables/{model_name_plus_suffix}_caption_metrics.csv', sep='\\t', index=False)"
   ]
  }
 ],
 "metadata": {
  "kernelspec": {
   "display_name": "mindeye_imagery",
   "language": "python",
   "name": "python3"
  },
  "language_info": {
   "codemirror_mode": {
    "name": "ipython",
    "version": 3
   },
   "file_extension": ".py",
   "mimetype": "text/x-python",
   "name": "python",
   "nbconvert_exporter": "python",
   "pygments_lexer": "ipython3",
   "version": "3.11.9"
  },
  "widgets": {
   "application/vnd.jupyter.widget-state+json": {
    "state": {},
    "version_major": 2,
    "version_minor": 0
   }
  }
 },
 "nbformat": 4,
 "nbformat_minor": 5
}<|MERGE_RESOLUTION|>--- conflicted
+++ resolved
@@ -869,10 +869,6 @@
    "metadata": {},
    "outputs": [],
    "source": [
-<<<<<<< HEAD
-    "all_git_generated_captions = torch.load(f\"{data_path}/preprocessed_data/git_all_imgcaptions_18.pt\")\n",
-    "all_predcaptions = torch.load(f\"evals/{model_name}/{model_name}_all_predcaptions_{mode}.pt\")\n",
-=======
     "if mode == \"vision\" or mode == \"imagery\":\n",
     "    all_git_generated_captions = torch.load(f\"{data_path}/preprocessed_data/git_all_imgcaptions_18.npy\")\n",
     "elif mode == \"shared1000\":\n",
@@ -882,7 +878,6 @@
     "    \n",
     "    \n",
     "all_predcaptions = torch.load(f\"evals/{model_name}/git_all_predcaptions_{mode}.pt\")\n",
->>>>>>> a649bb37
     "all_captions = np.load(f\"{data_path}/preprocessed_data/captions_18.npy\")"
    ]
   },
