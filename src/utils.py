import numpy as np
import pandas as pd
from torchvision import transforms
import torch
import torch.nn as nn
import torch.nn.functional as F
import PIL
import random
import os
import pickle
from scipy.io import loadmat
import matplotlib.pyplot as plt
import math
import webdataset as wds
from tqdm import tqdm
import nibabel as nb
import os.path as op

import json
from PIL import Image
import requests
import time 

device = torch.device('cuda' if torch.cuda.is_available() else 'cpu')

def is_interactive():
    import __main__ as main
    return not hasattr(main, '__file__')

def seed_everything(seed=0, cudnn_deterministic=True):
    random.seed(seed)
    os.environ['PYTHONHASHSEED'] = str(seed)
    np.random.seed(seed)
    torch.manual_seed(seed)
    torch.cuda.manual_seed(seed)
    torch.cuda.manual_seed_all(seed)
    if cudnn_deterministic:
        torch.backends.cudnn.deterministic = True
    else:
        ## needs to be False to use conv3D
        print('Note: not using cudnn.deterministic')

def np_to_Image(x):
    if x.ndim==4:
        x=x[0]
    return PIL.Image.fromarray((x.transpose(1, 2, 0)*127.5+128).clip(0,255).astype('uint8'))

def torch_to_Image(x):
    if x.ndim==4:
        x=x[0]
    return transforms.ToPILImage()(x)

def Image_to_torch(x):
    try:
        x = (transforms.ToTensor()(x)[:3].unsqueeze(0)-.5)/.5
    except:
        x = (transforms.ToTensor()(x[0])[:3].unsqueeze(0)-.5)/.5
    return x

def torch_to_matplotlib(x,device=device):
    if torch.mean(x)>10:
        x = (x.permute(0, 2, 3, 1)).clamp(0, 255).to(torch.uint8)
    else:
        x = (x.permute(0, 2, 3, 1) * 255).clamp(0, 255).to(torch.uint8)
    if device=='cpu':
        return x[0]
    else:
        return x.cpu().numpy()[0]

def batchwise_pearson_correlation(Z, B):
    # Calculate means
    Z_mean = torch.mean(Z, dim=1, keepdim=True)
    B_mean = torch.mean(B, dim=1, keepdim=True)

    # Subtract means
    Z_centered = Z - Z_mean
    B_centered = B - B_mean

    # Calculate Pearson correlation coefficient
    numerator = Z_centered @ B_centered.T
    Z_centered_norm = torch.linalg.norm(Z_centered, dim=1, keepdim=True)
    B_centered_norm = torch.linalg.norm(B_centered, dim=1, keepdim=True)
    denominator = Z_centered_norm @ B_centered_norm.T

    pearson_correlation = (numerator / denominator)
    return pearson_correlation

def batchwise_cosine_similarity(Z,B):
    Z = Z.flatten(1)
    B = B.flatten(1).T
    Z_norm = torch.linalg.norm(Z, dim=1, keepdim=True)  # Size (n, 1).
    B_norm = torch.linalg.norm(B, dim=0, keepdim=True)  # Size (1, b).
    cosine_similarity = ((Z @ B) / (Z_norm @ B_norm)).T
    return cosine_similarity

def prenormed_batchwise_cosine_similarity(Z,B):
    return (Z @ B.T).T

def cosine_similarity(Z,B,l=0):
    Z = nn.functional.normalize(Z, p=2, dim=1)
    B = nn.functional.normalize(B, p=2, dim=1)
    # if l>0, use distribution normalization
    # https://twitter.com/YifeiZhou02/status/1716513495087472880
    Z = Z - l * torch.mean(Z,dim=0)
    B = B - l * torch.mean(B,dim=0)
    cosine_similarity = (Z @ B.T).T
    return cosine_similarity

def topk(similarities,labels,k=5):
    if k > similarities.shape[0]:
        k = similarities.shape[0]
    topsum=0
    for i in range(k):
        topsum += torch.sum(torch.argsort(similarities,axis=1)[:,-(i+1)] == labels)/len(labels)
    return topsum

def get_non_diagonals(a):
    a = torch.triu(a,diagonal=1)+torch.tril(a,diagonal=-1)
    # make diagonals -1
    a=a.fill_diagonal_(-1)
    return a

def gather_features(image_features, voxel_features, accelerator):  
    all_image_features = accelerator.gather(image_features.contiguous())
    if voxel_features is not None:
        all_voxel_features = accelerator.gather(voxel_features.contiguous())
        return all_image_features, all_voxel_features
    return all_image_features

def soft_clip_loss(preds, targs, temp=0.125):
    clip_clip = (targs @ targs.T)/temp
    brain_clip = (preds @ targs.T)/temp
    loss1 = -(brain_clip.log_softmax(-1) * clip_clip.softmax(-1)).sum(-1).mean()
    loss2 = -(brain_clip.T.log_softmax(-1) * clip_clip.softmax(-1)).sum(-1).mean()
    
    loss = (loss1 + loss2)/2
    return loss

def soft_siglip_loss(preds, targs, temp, bias):
    temp = torch.exp(temp)
    
    logits = (preds @ targs.T) * temp + bias
    # diagonals (aka paired samples) should be >0 and off-diagonals <0
    labels = (targs @ targs.T) - 1 + (torch.eye(len(targs)).to(targs.dtype).to(targs.device))

    loss1 = -torch.sum(nn.functional.logsigmoid(logits * labels[:len(preds)])) / len(preds)
    loss2 = -torch.sum(nn.functional.logsigmoid(logits.T * labels[:,:len(preds)])) / len(preds)
    loss = (loss1 + loss2)/2
    return loss

def mixco_hard_siglip_loss(preds, targs, temp, bias, perm, betas):
    temp = torch.exp(temp)
    
    probs = torch.diag(betas)
    probs[torch.arange(preds.shape[0]).to(preds.device), perm] = 1 - betas

    logits = (preds @ targs.T) * temp + bias
    labels = probs * 2 - 1
    #labels = torch.eye(len(targs)).to(targs.dtype).to(targs.device) * 2 - 1
    
    loss1 = -torch.sum(nn.functional.logsigmoid(logits * labels)) / len(preds)
    loss2 = -torch.sum(nn.functional.logsigmoid(logits.T * labels)) / len(preds)
    loss = (loss1 + loss2)/2
    return loss

def mixco(voxels, beta=0.15, s_thresh=0.5, perm=None, betas=None, select=None):
    if perm is None:
        perm = torch.randperm(voxels.shape[0])
    voxels_shuffle = voxels[perm].to(voxels.device,dtype=voxels.dtype)
    if betas is None:
        betas = torch.distributions.Beta(beta, beta).sample([voxels.shape[0]]).to(voxels.device,dtype=voxels.dtype)
    if select is None:
        select = (torch.rand(voxels.shape[0]) <= s_thresh).to(voxels.device)
    betas_shape = [-1] + [1]*(len(voxels.shape)-1)
    voxels[select] = voxels[select] * betas[select].reshape(*betas_shape) + \
        voxels_shuffle[select] * (1 - betas[select]).reshape(*betas_shape)
    betas[~select] = 1
    return voxels, perm, betas, select

def mixco_clip_target(clip_target, perm, select, betas):
    clip_target_shuffle = clip_target[perm]
    clip_target[select] = clip_target[select] * betas[select].reshape(-1, 1) + \
        clip_target_shuffle[select] * (1 - betas[select]).reshape(-1, 1)
    return clip_target

def mixco_nce(preds, targs, temp=0.1, perm=None, betas=None, select=None, distributed=False, 
              accelerator=None, local_rank=None, bidirectional=True):
    brain_clip = (preds @ targs.T)/temp
    
    if perm is not None and betas is not None and select is not None:
        probs = torch.diag(betas)
        probs[torch.arange(preds.shape[0]).to(preds.device), perm] = 1 - betas

        loss = -(brain_clip.log_softmax(-1) * probs).sum(-1).mean()
        if bidirectional:
            loss2 = -(brain_clip.T.log_softmax(-1) * probs.T).sum(-1).mean()
            loss = (loss + loss2)/2
        return loss
    else:
        loss =  F.cross_entropy(brain_clip, torch.arange(brain_clip.shape[0]).to(brain_clip.device))
        if bidirectional:
            loss2 = F.cross_entropy(brain_clip.T, torch.arange(brain_clip.shape[0]).to(brain_clip.device))
            loss = (loss + loss2)/2
        return loss
    
def count_params(model):
    total = sum(p.numel() for p in model.parameters())
    trainable = sum(p.numel() for p in model.parameters() if p.requires_grad)
    print(f'param counts:\n{total:,} total\n{trainable:,} trainable')
    return trainable
    
def check_loss(loss):
    if loss.isnan().any():
        raise ValueError('NaN loss')

def cosine_anneal(start, end, steps):
    return end + (start - end)/2 * (1 + torch.cos(torch.pi*torch.arange(steps)/(steps-1)))

def resize(img, img_size=128):
    if img.ndim == 3: img = img[None]
    return nn.functional.interpolate(img, size=(img_size, img_size), mode='nearest')

pixcorr_preprocess = transforms.Compose([
    transforms.Resize(425, interpolation=transforms.InterpolationMode.BILINEAR),
])
def pixcorr(images,brains,nan=True):
    all_images_flattened = pixcorr_preprocess(images).reshape(len(images), -1)
    all_brain_recons_flattened = pixcorr_preprocess(brains).view(len(brains), -1)
    if nan:
        corrmean = torch.nanmean(torch.diag(batchwise_pearson_correlation(all_images_flattened, all_brain_recons_flattened)))
    else:
        corrmean = torch.mean(torch.diag(batchwise_pearson_correlation(all_images_flattened, all_brain_recons_flattened)))
    return corrmean

def select_annotations(annots, random=True):
    """
    There are 5 annotations per image. Select one of them for each image.
    """
    for i, b in enumerate(annots):
        t = ''
        if random:
            # select random non-empty annotation
            while t == '':
                rand = torch.randint(5, (1,1))[0][0]
                t = b[rand]
        else:
            # select first non-empty annotation
            for j in range(5):
                if b[j] != '':
                    t = b[j]
                    break
        if i == 0:
            txt = np.array(t)
        else:
            txt = np.vstack((txt, t))
    txt = txt.flatten()
    return txt

from generative_models.sgm.util import append_dims

def unclip_recon(x, diffusion_engine, vector_suffix,
                 num_samples=1, offset_noise_level=0.04):
    assert x.ndim==3
    if x.shape[0]==1:
        x = x[[0]]
    with torch.no_grad(), torch.cuda.amp.autocast(dtype=torch.float16), diffusion_engine.ema_scope():
        z = torch.randn(num_samples,4,96,96).to(device) # starting noise, can change to VAE outputs of initial image for img2img

        # clip_img_tokenized = clip_img_embedder(image) 
        # tokens = clip_img_tokenized
        token_shape = x.shape
        tokens = x
        c = {"crossattn": tokens.repeat(num_samples,1,1), "vector": vector_suffix.repeat(num_samples,1)}

        tokens = torch.randn_like(x)
        uc = {"crossattn": tokens.repeat(num_samples,1,1), "vector": vector_suffix.repeat(num_samples,1)}

        for k in c:
            c[k], uc[k] = map(lambda y: y[k][:num_samples].to(device), (c, uc))

        noise = torch.randn_like(z)
        sigmas = diffusion_engine.sampler.discretization(diffusion_engine.sampler.num_steps)
        sigma = sigmas[0].to(z.device)

        if offset_noise_level > 0.0:
            noise = noise + offset_noise_level * append_dims(
                torch.randn(z.shape[0], device=z.device), z.ndim
            )
        noised_z = z + noise * append_dims(sigma, z.ndim)
        noised_z = noised_z / torch.sqrt(
            1.0 + sigmas[0] ** 2.0
        )  # Note: hardcoded to DDPM-like scaling. need to generalize later.

        def denoiser(x, sigma, c):
            return diffusion_engine.denoiser(diffusion_engine.model, x, sigma, c)

        samples_z = diffusion_engine.sampler(denoiser, noised_z, cond=c, uc=uc)
        samples_x = diffusion_engine.decode_first_stage(samples_z)
        samples = torch.clamp((samples_x*.8+.2), min=0.0, max=1.0)
        # samples = torch.clamp((samples_x + .5) / 2.0, min=0.0, max=1.0)
        return samples
    
def versatile_diffusion_recon(brain_clip_embeddings, 
                              proj_embeddings, 
                              img_lowlevel, 
                              text_token,
                              img2img_strength, 
                              clip_extractor, 
                              vae, 
                              unet, 
                              noise_scheduler, 
                              generator,
                              num_inference_steps,
                              recons_per_sample=16,
                              guidance_scale = 3.5,
                              seed=42):
    for samp in range(len(brain_clip_embeddings)):
        brain_clip_embeddings[samp] = brain_clip_embeddings[samp]/(brain_clip_embeddings[samp,0].norm(dim=-1).reshape(-1, 1, 1) + 1e-6)
        
    input_embedding = brain_clip_embeddings
    if text_token is not None:
        prompt_embeds = text_token
        # prompt_embeds = text_token.repeat(recons_per_sample, 1, 1)
        # for samp in range(len(prompt_embeds)):
        #     prompt_embeds[samp] = prompt_embeds[samp]/(prompt_embeds[samp,0].norm(dim=-1).reshape(-1, 1, 1) + 1e-6)
    else:
        prompt_embeds = torch.zeros(len(input_embedding),77,768)
    
    if unet is not None:
        do_classifier_free_guidance = guidance_scale > 1.0
        vae_scale_factor = 2 ** (len(vae.config.block_out_channels) - 1)
        height = unet.config.sample_size * vae_scale_factor
        width = unet.config.sample_size * vae_scale_factor
    
    if do_classifier_free_guidance:
        input_embedding = torch.cat([torch.zeros_like(input_embedding), input_embedding]).to(device).to(unet.dtype)
        prompt_embeds = torch.cat([torch.zeros_like(prompt_embeds), prompt_embeds]).to(device).to(unet.dtype)
    
    # dual_prompt_embeddings
    # print(prompt_embeds.shape)
    # print(input_embedding.shape)
    input_embedding = torch.cat([prompt_embeds, input_embedding], dim=1)
    # 4. Prepare timesteps
    noise_scheduler.set_timesteps(num_inference_steps=num_inference_steps, device=device)

    # 5b. Prepare latent variables
    batch_size = input_embedding.shape[0] // 2 # divide by 2 bc we doubled it for classifier-free guidance
    shape = (batch_size, unet.in_channels, height // vae_scale_factor, width // vae_scale_factor)
    if img_lowlevel is not None: # use img_lowlevel for img2img initialization
        img_lowlevel = torch.nn.functional.interpolate(img_lowlevel, size=(512, 512), mode='bilinear', align_corners=False)
        init_timestep = min(int(num_inference_steps * img2img_strength), num_inference_steps)
        t_start = max(num_inference_steps - init_timestep, 0)
        timesteps = noise_scheduler.timesteps[t_start:]
        latent_timestep = timesteps[:1].repeat(batch_size)
        
        img_lowlevel_embeddings = clip_extractor.normalize(img_lowlevel)
        init_latents = vae.encode(img_lowlevel_embeddings.to(device).to(vae.dtype)).latent_dist.sample(generator)
        init_latents = vae.config.scaling_factor * init_latents
        init_latents = init_latents.repeat(recons_per_sample, 1, 1, 1)

        noise = torch.randn([recons_per_sample, 4, 64, 64], device=device, 
                            generator=generator, dtype=input_embedding.dtype)
        init_latents = noise_scheduler.add_noise(init_latents, noise, latent_timestep)
        latents = init_latents
    else:
        timesteps = noise_scheduler.timesteps
        latents = torch.randn([recons_per_sample, 4, 64, 64], device=device,
                                generator=generator, dtype=input_embedding.dtype)
        latents = latents * noise_scheduler.init_noise_sigma
    # 7. Denoising loop
    for i, t in enumerate(timesteps):
        # expand the latents if we are doing classifier free guidance
        latent_model_input = torch.cat([latents] * 2) if do_classifier_free_guidance else latents
        latent_model_input = noise_scheduler.scale_model_input(latent_model_input, t).to(device)
        noise_pred = unet(latent_model_input, t, encoder_hidden_states=input_embedding).sample
        # perform guidance
        if do_classifier_free_guidance:
            noise_pred_uncond, noise_pred_text = noise_pred.chunk(2)
            noise_pred = noise_pred_uncond + guidance_scale * (noise_pred_text - noise_pred_uncond)
        # compute the previous noisy sample x_t -> x_t-1
        latents = noise_scheduler.step(noise_pred, t, latents).prev_sample
    recons = decode_latents(latents,vae).detach().cpu()
    
    brain_recons = recons.unsqueeze(0)
    
    # pick best reconstruction out of several
    best_picks = np.zeros(1).astype(np.int16)

    v2c_reference_out = nn.functional.normalize(proj_embeddings.view(len(proj_embeddings),-1),dim=-1)
    sims=[]
    for im in range(recons_per_sample): 
        currecon = clip_extractor.embed_image(brain_recons[0,[im]].float()).to(proj_embeddings.device).to(proj_embeddings.dtype)
        currecon = nn.functional.normalize(currecon.view(len(currecon),-1),dim=-1)
        cursim = batchwise_cosine_similarity(v2c_reference_out,currecon)
        sims.append(cursim.item())
    best_picks[0] = int(np.nanargmax(sims))  
     
    recon_img = brain_recons[:, best_picks[0]]
    
    return recon_img, brain_recons, best_picks

def decode_latents(latents,vae):
    latents = 1 / 0.18215 * latents
    image = vae.decode(latents).sample
    image = (image / 2 + 0.5).clamp(0, 1)
    return image

#  Numpy Utility 
def iterate_range(start, length, batchsize):
    batch_count = int(length // batchsize )
    residual = int(length % batchsize)
    for i in range(batch_count):
        yield range(start+i*batchsize, start+(i+1)*batchsize),batchsize
    if(residual>0):
        yield range(start+batch_count*batchsize,start+length),residual 
        
# Torch fwRF
def get_value(_x):
    return np.copy(_x.data.cpu().numpy())

def soft_cont_loss(student_preds, teacher_preds, teacher_aug_preds, temp=0.125):
    teacher_teacher_aug = (teacher_preds @ teacher_aug_preds.T)/temp
    teacher_teacher_aug_t = (teacher_aug_preds @ teacher_preds.T)/temp
    student_teacher_aug = (student_preds @ teacher_aug_preds.T)/temp
    student_teacher_aug_t = (teacher_aug_preds @ student_preds.T)/temp

    loss1 = -(student_teacher_aug.log_softmax(-1) * teacher_teacher_aug.softmax(-1)).sum(-1).mean()
    loss2 = -(student_teacher_aug_t.log_softmax(-1) * teacher_teacher_aug_t.softmax(-1)).sum(-1).mean()
    
    loss = (loss1 + loss2)/2
    return loss

def format_tiled_figure(images, captions, rows, cols, red_line_index=None, buffer=10, mode=0, title=None, font_size=60):
    """
    Assembles a tiled figure of images with optional captions and a red background behind a specified column or row.

    :param images: List of PIL Image objects, ordered row-wise.
    :param captions: List of captions, length and usage depends on mode.
    :param rows: Number of rows in the image grid.
    :param cols: Number of columns in the image grid.
    :param red_line_index: Index of the row or column to highlight with a red background (0-indexed).
    :param buffer: Buffer value in pixels for space between images.
    :param mode: Mode of the figure assembly.
    :param title: Title of the figure, used in mode 1 and mode 3.
    :return: PIL Image object of the assembled figure.
    """
    
    # Find the smallest width and height among all images
    min_width, min_height = min(img.size for img in images)

    # Resize all images to the smallest dimensions
    images = [img.resize((min_width, min_height), Image.ANTIALIAS) for img in images]

    # Font setup
    # font_size = 60  # Base font size for readability
    row_caption_font_size = font_size  
    title_font_size = int(1.3 * font_size) 
    title_font = ImageFont.truetype("arial.ttf", title_font_size)
    row_caption_font = ImageFont.truetype("arial.ttf", row_caption_font_size)

    # Calculate dimensions for the entire canvas
    caption_height = row_caption_font_size if mode in [0, 1] else 0
    title_height = int(title_font_size * 1.3) if mode in [1, 3] and title is not None or mode in [2] and captions is not None else 0  # Adjusted to include mode 3
    row_title_width = int(row_caption_font_size * 1.5) if mode == 3 else 0
    extra_buffer_w = buffer if (red_line_index is not None and mode in [0, 1, 2]) else 0
    extra_buffer_h = buffer if (red_line_index is not None and mode == 3) else 0

    # Calculate the total canvas width and height
    total_width = cols * (min_width + buffer) + row_title_width + buffer + extra_buffer_w
    total_height = rows * (min_height + buffer) + title_height + rows * caption_height + buffer + extra_buffer_h

    # Create a new image with a white background
    canvas = Image.new('RGB', (total_width, total_height), color='white')

    # Prepare the drawing context
    draw = ImageDraw.Draw(canvas)

    # Draw the title for modes 1 and 3
    if mode in [1, 3] and title is not None:  # Adjusted to include mode 3
        text_width, text_height = draw.textsize(title, font=title_font)
        draw.text(((total_width - text_width) // 2, (title_height - text_height) // 2), title, font=title_font, fill='black')

    # Draw red background before placing images if a red line index is specified
    if red_line_index is not None:
        if mode in [0, 1, 2]:  # Red column
            red_x = row_title_width + red_line_index * (min_width + buffer)
            red_y = title_height
            red_width = min_width + buffer * 2
            red_height = total_height - title_height
            canvas.paste(Image.new('RGB', (red_width, red_height), color='red'), (red_x, red_y))
        elif mode == 3:  # Red row
            red_x = row_title_width
            red_y = title_height + red_line_index * (min_height + buffer)
            red_width = total_width - row_title_width
            red_height = min_height + buffer * 2
            canvas.paste(Image.new('RGB', (red_width, red_height), color='red'), (red_x, red_y))

    # Insert images into the canvas
    for row in range(rows):
        for col in range(cols):
            idx = row * cols + col
            if idx >= len(images):
                continue

            img = images[idx]
            x = col * (min_width + buffer) + row_title_width + buffer
            y = row * (min_height + buffer) + title_height + buffer

            # Adjust the x position if there is a red column
            if mode in [0, 1, 2] and red_line_index is not None and col > red_line_index:
                x += extra_buffer_w

            # Adjust the y position if there is a red row
            if mode == 3 and red_line_index is not None and row > red_line_index:
                y += extra_buffer_h

            # Paste the image
            canvas.paste(img, (x, y))
    # Draw the vertical text for row titles if mode is 3
    if mode == 3:
        for row, caption in enumerate(captions):
            # Calculate the caption size using the default font
            width, height = row_caption_font.getsize(caption)

            text_image = Image.new('RGBA', (width, height), (0, 0, 0, 0))
            draw = ImageDraw.Draw(text_image)
            draw.text((0, 0), text=caption, font=row_caption_font, fill='black')

            # Rotate the text image to be vertical
            text_image = text_image.rotate(90, expand=1)

            # Calculate the y position for the vertical text
            y = row * (min_height + buffer) + (min_width - width )//2 + title_height
            if row > 0:
                y += buffer

            # Calculate the x position, accounting for the increased text size
            x = 0

            # Paste the rotated text image onto the canvas
            canvas.paste(text_image, (x, y), text_image)

    # Draw captions for each image for modes 0 and 1
    if mode in [0, 1]:
        for idx, caption in enumerate(captions):
            col = idx % cols
            row = idx // cols
            text_width, text_height = draw.textsize(caption, font=row_caption_font)
            x = col * (min_width + buffer) + row_title_width + buffer + (min_width - text_width) // 2
            y = (row + 1) * (min_height + buffer) + title_height - text_height // 2
            draw.text((x, y), caption, font=row_caption_font, fill='black')

    # Draw column titles if mode is 2
    if mode == 2:
        for col, caption in enumerate(captions):
            text_width, text_height = draw.textsize(caption, font=row_caption_font)
            x = col * (min_width + buffer) + row_title_width + buffer + (min_width - text_width) // 2
            y = buffer
            draw.text((x, y), caption, font=row_caption_font, fill='black')

    return canvas

def condition_average(x, y, cond, nest=False):
    idx, idx_count = np.unique(cond, return_counts=True)
    idx_list = [np.array(cond)==i for i in np.sort(idx)]
    if nest:
        avg_x = torch.zeros((len(idx), idx_count.max(), x.shape[1]), dtype=torch.float32)
    else:
        avg_x = torch.zeros((len(idx), 1, x.shape[1]), dtype=torch.float32)
    arranged_y = torch.zeros((len(idx)), y.shape[1], y.shape[2], y.shape[3])
    for i, m in enumerate(idx_list):
        if nest:
            if np.sum(m) == idx_count.max():
                avg_x[i] = x[m]
            else:
                avg_x[i,:np.sum(m)] = x[m]
        else:
            avg_x[i] = torch.mean(x[m], axis=0)
        arranged_y[i] = y[m[0]]

    return avg_x, y, len(idx_count)

def condition_average_old(x, y, cond, nest=False):
    idx, idx_count = np.unique(cond, return_counts=True)
    idx_list = [np.array(cond)==i for i in np.sort(idx)]
    if nest:
        avg_x = torch.zeros((len(idx), idx_count.max(), x.shape[1]), dtype=torch.float32)
    else:
        avg_x = torch.zeros((len(idx), 1, x.shape[1]), dtype=torch.float32)
    arranged_y = torch.zeros((len(idx)), y.shape[1], y.shape[2], y.shape[3])
    for i, m in enumerate(idx_list):
        if nest:
            if np.sum(m) == idx_count.max():
                avg_x[i] = x[m]
            else:
                avg_x[i,:np.sum(m)] = x[m]
        else:
            avg_x[i] = torch.mean(x[m], axis=0)
        arranged_y[i] = y[m[0]]

    return avg_x, y, len(idx_count)

#subject: nsd subject index between 1-8
#mode: vision, imagery
#stimtype: all, simple, complex, concepts
#average: whether to average across trials, will produce x that is (stimuli, 1, voxels)
#nest: whether to nest the data according to stimuli, will produce x that is (stimuli, trials, voxels)
#data_root: path to where the dataset is saved.
<<<<<<< HEAD
def load_nsd_mental_imagery(subject, mode, stimtype="all", average=False, num_reps = 16, nest=False, snr=-1, data_root="../dataset/"):
=======
def load_nsd_mental_imagery(subject, mode, stimtype="all", average=False, nest=False, data_root="../dataset/"):
>>>>>>> ed77c9b4
    # This file has a bunch of information about the stimuli and cue associations that will make loading it easier
    img_stim_file = f"{data_root}/nsddata_stimuli/stimuli/nsdimagery_stimuli.pkl3"
    ex_file = open(img_stim_file, 'rb')
    imagery_dict = pickle.load(ex_file)
    ex_file.close()
    # Indicates what experiments trials belong to
    exps = imagery_dict['exps']
    # Indicates the cues for different stimuli
    cues = imagery_dict['cues']
    # Maps the cues to the stimulus image information
    image_map  = imagery_dict['image_map']
    # Organize the indices of the trials according to the modality and the type of stimuli
    cond_idx = {
    'visionsimple': np.arange(len(exps))[exps=='visA'],
    'visioncomplex': np.arange(len(exps))[exps=='visB'],
    'visionconcepts': np.arange(len(exps))[exps=='visC'],
    'visionall': np.arange(len(exps))[np.logical_or(np.logical_or(exps=='visA', exps=='visB'), exps=='visC')],
    'imagerysimple': np.arange(len(exps))[np.logical_or(exps=='imgA_1', exps=='imgA_2')],
    'imagerycomplex': np.arange(len(exps))[np.logical_or(exps=='imgB_1', exps=='imgB_2')],
    'imageryconcepts': np.arange(len(exps))[np.logical_or(exps=='imgC_1', exps=='imgC_2')],
    'imageryall': np.arange(len(exps))[np.logical_or(
                                        np.logical_or(
                                            np.logical_or(exps=='imgA_1', exps=='imgA_2'),
                                            np.logical_or(exps=='imgB_1', exps=='imgB_2')),
                                        np.logical_or(exps=='imgC_1', exps=='imgC_2'))]}
    # Load normalized betas
    if snr == -1.0:
        x = torch.load(f"{data_root}/preprocessed_data/subject{subject}/nsd_imagery.pt").requires_grad_(False).to("cpu")
    else:
        if not os.path.exists(f"{data_root}/preprocessed_data/subject{subject}/nsd_imagery_whole_brain.pt"):
            create_whole_region_imagery_unnormalized(subject = subject, mask=False, data_path=data_root)
            create_whole_region_imagery_normalized(subject = subject, mask=False, data_path=data_root)
        x = torch.load(f"{data_root}/preprocessed_data/subject{subject}/nsd_imagery_whole_brain.pt")
        snr_mask = calculate_snr_mask(subject, snr, data_path=data_root)
        x = x[:,snr_mask]
    # Find the trial indices conditioned on the type of trials we want to load
    cond_im_idx = {n: [image_map[c] for c in cues[idx]] for n,idx in cond_idx.items()}
    conditionals = cond_im_idx[mode+stimtype]
    # Stimuli file is of shape (18,3,425,425), these can be converted back into PIL images using transforms.ToPILImage()
    y = torch.load(f"{data_root}/nsddata_stimuli/stimuli/imagery_stimuli_18.pt").requires_grad_(False).to("cpu")
    # Prune the beta file down to specific experimental mode/stimuli type
    x = x[cond_idx[mode+stimtype]]
    # # If stimtype is not all, then prune the image data down to the specific stimuli type
    if stimtype == "simple":
        y = y[:6]
    elif stimtype == "complex":
        y = y[6:12]
    elif stimtype == "concepts":
        y = y[12:]

    # Average or nest the betas across trials
    if average or nest:
        x, y, sample_count = condition_average(x, y, conditionals, nest=nest)
    else:
        x = x.reshape((x.shape[0], 1, x.shape[1]))
        y = y[conditionals]

    print(x.shape, y.shape)
    return x, y

#subject: nsd subject index between 1-8
#average: whether to average across trials, will produce x that is (stimuli, 1, voxels)
#nest: whether to nest the data according to stimuli, will produce x that is (stimuli, trials, voxels)
#data_root: path to where the dataset is saved.
def load_nsd_synthetic(subject, average=False, nest=False, data_root="../dataset/"):
    y = torch.zeros((284, 3, 714, 1360))
    y[:220] = torch.load(f"{data_root}/nsddata_stimuli/stimuli/nsdsynthetic/nsd_synthetic_stim_part1.pt")
    #The last 64 stimuli are slightly different for each subject, so we load these separately for each subject
    y[220:] = torch.load(f"{data_root}/nsddata_stimuli/stimuli/nsdsynthetic/nsd_synthetic_stim_part2_sub{subject}.pt")
    
    x = torch.load(f"{data_root}/preprocessed_data/subject{subject}/nsd_synthetic.pt").requires_grad_(False).to("cpu")
    conditionals = loadmat(f'{data_root}/nsddata/experiments/nsdsynthetic/nsdsynthetic_expdesign.mat')['masterordering'][0].astype(int) - 1
    
    if average or nest:
        x, y, sample_count = condition_average(x, y, conditionals, nest=nest)
    else:
        x = x.reshape((x.shape[0], 1, x.shape[1]))
        y = y[conditionals]
    print(x.shape, y.shape)
    return x, y    

#subject: subject index between 1-3, or the subject identifier: subj01, subj02, subj03. These are NOT the NSD subjects as this is a different datasets
#mode: vision, imagery
#mask: True or False, if true masks the betas to visual cortex, otherwise returns the whole scanned region
#stimtype: stimuli, cue, object
    # - stimuli will return the images with content that was either seen or imagined, this is what was presented to the subject in vision trials
    # - cue will return only the background images with the cue and no content, this is what was presented to the subject in imagery trials
    # - object will return only the object in the image with no cue or location brackets. This should be used for model training where we dont want the model to learn the brackets or the cue.
#average: whether to average across trials, will produce x that is (stimuli, 1, voxels)
#nest: whether to nest the data according to stimuli, will produce x that is (stimuli, trials, voxels)
    # WARNING: Not all stimuli have the same number of repeats, so the middle dimension for the trial repetitions will contain empty values for some stimuli, be sure to account for this when loading
def load_imageryrf(subject, mode, mask=True, stimtype="object", average=False, nest=False, split=False, data_root="../dataset/"):
    
    # This file has a bunch of information about the stimuli and cue associations that will make loading it easier
    img_conditional_file = f"{data_root}/imageryrf_single_trial/stimuli/imageryrf_conditions.pkl3"
    ex_file = open(img_conditional_file, 'rb')
    conditional_dict = pd.compat.pickle_compat.load(ex_file) 
    ex_file.close()
    stimuli_metadata = conditional_dict['stimuli_metadata']
    # If subject identifier is int, grab the string identifer
    if isinstance(subject, int):
        subject = f"subj0{subject}"
    subject_cond = conditional_dict[subject]
    # Indicates what experiments trials belong to
    exps = subject_cond['experiment_cond']
    # Maps the cues to the stimulus image information
    image_map  = subject_cond['stimuli_cond'].to(int)
    # Identify and condition on the stimuli that will be the test set
    test_idx = torch.tensor([0,7,15,23,35,47,51,63])
    object_idx = torch.tensor(stimuli_metadata['object_idx'].values)
    test_indices = [idx for idx, value in enumerate(object_idx) if value in test_idx]
    
    # Organize the indices of the trials according to the modality and the type of stimuli
    cond_idx = {
    'vision': np.arange(len(exps))[np.char.find(exps, 'pcp') != -1],
    'imagery': np.arange(len(exps))[np.char.find(exps, 'img') != -1],
    'all': np.arange(len(exps)),
    'visiontrain': np.arange(len(exps))[np.logical_and(np.char.find(exps, 'pcp') != -1, ~np.isin(image_map, test_indices))],
    'visiontest': np.arange(len(exps))[np.logical_and(np.char.find(exps, 'pcp') != -1, np.isin(image_map, test_indices))],
    'imagerytrain': np.arange(len(exps))[np.logical_and(np.char.find(exps, 'img') != -1, ~np.isin(image_map, test_indices))],
    'imagerytest': np.arange(len(exps))[np.logical_and(np.char.find(exps, 'img') != -1, np.isin(image_map, test_indices))],
    'alltrain': np.arange(len(exps))[~np.isin(image_map, test_indices)],
    'alltest': np.arange(len(exps))[np.isin(image_map, test_indices)]}
    # Load normalized betas
    if mask:
        x = torch.load(f"{data_root}/imageryrf_single_trial/{subject}/single_trial_betas_masked.pt").requires_grad_(False).to("cpu")
    else:
        x = torch.load(f"{data_root}/imageryrf_single_trial/{subject}/single_trial_betas.pt").requires_grad_(False).to("cpu")
    y = torch.load(f"{data_root}/imageryrf_single_trial/stimuli/{stimtype}_images.pt").requires_grad_(False).to("cpu")
    # Find the stimuli indices conditioned on the mode of trials we want to load
    if split:
        conditionals_train = image_map[cond_idx[mode+'train']]
        conditionals_test = image_map[cond_idx[mode+'test']]
        x_train = x[cond_idx[mode+'train']]
        x_test = x[cond_idx[mode+'test']]
        y_train = y[~torch.isin(torch.arange(len(y)), torch.tensor(test_indices))]
        y_test = y[test_indices]
    else:
        conditionals = image_map[cond_idx[mode]]
        # Prune the beta file down to specific experimental mode/stimuli type
        x = x[cond_idx[mode]]
        
    # Average or nest the betas across trials
    if average or nest:
        if split:
            x_train, y_train, sample_count = condition_average_old(x_train, y_train, conditionals_train, nest=nest)
            x_test, y_test, sample_count = condition_average_old(x_test, y_test, conditionals_test, nest=nest)
        else:
            x, y, sample_count = condition_average_old(x, y, conditionals, nest=nest)
    else:
        if split:
            x_train = x_train.reshape((x_train.shape[0], x_train.shape[1]))
            x_test = x_test.reshape((x_test.shape[0], x_test.shape[1]))
            y_train = y[conditionals_train]
            y_test = y[conditionals_test]
            
        else:
            x = x.reshape((x.shape[0], x.shape[1]))
            y = y[conditionals]
    
    if split:
        print(x_train.shape, y_train.shape, x_test.shape, y_test.shape)
        return x_train, y_train, x_test, y_test
    else:
        print(x.shape, y.shape)
        return x, y
<<<<<<< HEAD
    
    
def read_betas(subject, session_index, trial_index=[], data_type='betas_fithrf_GLMdenoise_RR', data_format='fsaverage', mask=None, data_path="../dataset"):
        """read_betas read betas from MRI files

        Parameters
        ----------
        subject : str
            subject identifier, such as 'subj01'
        session_index : int
            which session, counting from 1
        trial_index : list, optional
            which trials from this session's file to return, by default [], which returns all trials
        data_type : str, optional
            which type of beta values to return from ['betas_assumehrf', 'betas_fithrf', 'betas_fithrf_GLMdenoise_RR', 'restingbetas_fithrf'], by default 'betas_fithrf_GLMdenoise_RR'
        data_format : str, optional
            what type of data format, from ['fsaverage', 'func1pt8mm', 'func1mm'], by default 'fsaverage'
        mask : numpy.ndarray, if defined, selects 'mat' data_format, needs volumetric data_format
            binary/boolean mask into mat file beta data format.

        Returns
        -------
        numpy.ndarray, 2D (fsaverage) or 4D (other data formats)
            the requested per-trial beta values
        """

        data_folder = f'{data_path}/nsddata_betas/ppdata/{subject}/{data_format}/{data_type}'
        
        si_str = str(session_index).zfill(2)

        out_data = nb.load(
            op.join(data_folder, f'betas_session{si_str}.nii.gz')).get_fdata()

        if len(trial_index) == 0:
            trial_index = slice(0, out_data.shape[-1])

        return out_data[..., trial_index]


def create_whole_region_unnormalized(subject: int = 1, include_heldout: bool = True, 
                                     mask_nsd_general: bool = False, data_path="../dataset") -> None:
    """Creates and saves an unnormalized whole region tensor for a given subject.

    This function loads, processes, and saves whole region neural data for a given subject. 
    The data can be optionally masked using the NSD general mask, and include held-out sessions.

    Args:
        subject (int, optional): The subject number (1-8). Defaults to 1.
        include_heldout (bool, optional): Whether to include held-out data. Defaults to True.
        mask_nsd_general (bool, optional): Whether to apply the NSD general mask. Defaults to False.
        data_path (str, optional): The path to the data directory. Defaults to "../dataset".

    Returns:
        None: The function saves the processed tensor to a file and does not return anything.
    """
    
    os.makedirs(f"{data_path}/preprocessed_data/subject{subject}/", exist_ok=True)

    # Determine the output file path and the number of scans based on function parameters.
    if include_heldout and mask_nsd_general:
        file_path = f"{data_path}/preprocessed_data/subject{subject}/nsd_general_unnormalized_include_heldout.pt"
        num_scans = {1: 40, 2: 40, 3: 32, 4: 30, 5: 40, 6: 32, 7: 40, 8: 30}
    elif include_heldout and not mask_nsd_general:
        file_path = f"{data_path}/preprocessed_data/subject{subject}/whole_brain_unnormalized_include_heldout.pt"
        num_scans = {1: 40, 2: 40, 3: 32, 4: 30, 5: 40, 6: 32, 7: 40, 8: 30}
    elif not include_heldout and not mask_nsd_general:
        file_path = f"{data_path}/preprocessed_data/subject{subject}/whole_brain_unnormalized.pt"
        num_scans = {1: 40, 2: 40, 3: 32, 4: 30, 5: 40, 6: 32, 7: 40, 8: 30}
    else:
        file_path = f"{data_path}/preprocessed_data/subject{subject}/nsd_general_unnormalized.pt"
        num_scans = {1: 37, 2: 37, 3: 32, 4: 30, 5: 37, 6: 32, 7: 37, 8: 30}
    
    # If the file already exists, exit the function
    if os.path.exists(file_path):
        return

    # Apply the NSD general mask if required.
    if mask_nsd_general:
        nsd_general = nb.load(f"{data_path}/nsddata/ppdata/subj0{subject}/func1pt8mm/roi/nsdgeneral.nii.gz").get_fdata()
        nsd_general = np.nan_to_num(nsd_general)
        mask = nsd_general == 1.0
    else:
        brainmask_inflated = nb.load(f"{data_path}/nsddata/ppdata/subj0{subject}/func1pt8mm/roi/brainmask_inflated_1.0.nii").get_fdata()
        brainmask_inflated = np.nan_to_num(brainmask_inflated)
        mask = brainmask_inflated == 1.0
        
    layer_size = np.sum(mask == True)
    
    data = num_scans[subject]
    whole_region = torch.zeros((750 * data, layer_size))

    mask = np.nan_to_num(mask)
    mask = np.array(mask.flatten(), dtype=bool)
    
    # Loads the full collection of beta sessions for subject 1
    for i in tqdm(range(1, data + 1), desc="Loading raw scanning session data"):
        beta = read_betas(subject="subj0" + str(subject), 
                                session_index=i, 
                                trial_index=[], # Empty list as index means get all 750 scans for this session (trial --> scan)
                                data_type="betas_fithrf_GLMdenoise_RR",
                                data_format='func1pt8mm',
                                data_path=data_path)
            
        # Reshape the beta trails to be flattened. 
        beta = beta.reshape((mask.shape[0], beta.shape[3]))

        for j in range(beta.shape[1]):

            # Grab the current beta trail. 
            current_scan = beta[:, j]
            
            # One scan session. 
            single_scan = torch.from_numpy(current_scan)

            # Discard the unmasked values and keeps the masked values. 
            whole_region[j + (i-1)*beta.shape[1]] = single_scan[mask]
            
    # Save the tensor into the data directory. 
    torch.nan_to_num(whole_region)
    torch.save(whole_region, file_path)

def zscore(x, mean=None, stddev=None, return_stats=False):
    if mean is not None:
        m = mean
    else:
        m = torch.mean(x, axis=0, keepdims=True)
    if stddev is not None:
        s = stddev
    else:
        s = torch.std(x, axis=0, keepdims=True)
    if return_stats:
        return (x - m)/(s+1e-6), m, s
    else:
        return (x - m)/(s+1e-6)
    
def create_whole_region_normalized(subject = 1, include_heldout=False, mask_nsd_general=False, data_path="../dataset/"):
        
    if include_heldout and mask_nsd_general:
        file = f"{data_path}/preprocessed_data/subject{subject}/nsd_general_include_heldout.pt"
        
        # File has already been created
        if os.path.exists(file): return
        
        whole_region = torch.load(f"{data_path}/preprocessed_data/subject{subject}/nsd_general_unnormalized_include_heldout.pt")
        numScans = {1: 40, 2: 40, 3:32, 4: 30, 5:40, 6:32, 7:40, 8:30}
        
    elif include_heldout and not mask_nsd_general:
        file = f"{data_path}/preprocessed_data/subject{subject}/whole_brain_include_heldout.pt"
        
        # File has already been created
        if os.path.exists(file): return
        
        whole_region = torch.load(f"{data_path}/preprocessed_data/subject{subject}/whole_brain_unnormalized_include_heldout.pt")
        numScans = {1: 40, 2: 40, 3:32, 4: 30, 5:40, 6:32, 7:40, 8:30}
        
    elif not include_heldout and not mask_nsd_general:
        file = f"{data_path}/preprocessed_data/subject{subject}/whole_brain.pt"
        
        # File has already been created
        if os.path.exists(file): return
        
        whole_region = torch.load(f"{data_path}/preprocessed_data/subject{subject}/whole_brain_unnormalized.pt")
        numScans = {1: 40, 2: 40, 3:32, 4: 30, 5:40, 6:32, 7:40, 8:30}
        
    else:
        file = f"{data_path}/preprocessed_data/subject{subject}/nsd_general.pt"
        
        # File has already been created
        if os.path.exists(file): return
        
        whole_region = torch.load(f"{data_path}/preprocessed_data/subject{subjec}/nsd_general_unnormalized.pt")
        numScans = {1: 37, 2: 37, 3:32, 4: 30, 5:37, 6:32, 7:37, 8:30}
    
    whole_region_norm = torch.zeros_like(whole_region)
    
    stim_descriptions = pd.read_csv(f'{data_path}/nsddata/experiments/nsd/nsd_stim_info_merged.csv', index_col=0)
    subj_train = stim_descriptions[(stim_descriptions[f'subject{subject}'] != 0) & (stim_descriptions['shared1000'] == False)]
    train_ids = []
    
    for i in range(subj_train.shape[0]):
        for j in range(3):
            scanID = subj_train.iloc[i][f'subject{subject}_rep{j}'] - 1
            if scanID < numScans[subject]*750:
                train_ids.append(scanID)
    normalizing_data = whole_region[torch.tensor(train_ids)]
    print(normalizing_data.shape, whole_region.shape)
    
    # Normalize the data using Z scoring method for each voxel
    for i in range(normalizing_data.shape[1]):
        voxel_mean, voxel_std = torch.mean(normalizing_data[:, i]), torch.std(normalizing_data[:, i])  
        normalized_voxel = (whole_region[:, i] - voxel_mean) / voxel_std
        whole_region_norm[:, i] = normalized_voxel

    # Save the tensor of normalized data
    torch.save(whole_region_norm, file)
    
def create_whole_region_imagery_unnormalized(subject = 1, mask=True, GLMdenoise=True, data_path="../dataset/"):
    
    os.makedirs(f"{data_path}/preprocessed_data/subject{subject}/", exist_ok=True)
    if GLMdenoise:
        beta_file = f"{data_path}/nsddata_betas/ppdata/subj0{subject}/func1pt8mm/nsdimagerybetas_fithrf_GLMdenoise_RR/betas_nsdimagery.nii.gz"
    else:
        file += "_b2"
        beta_file = f"{data_path}/nsddata_betas/ppdata/subj0{subject}/func1pt8mm/nsdimagerybetas_fithrf/betas_nsdimagery.nii.gz"

    imagery_betas = nb.load(beta_file).get_fdata()

    imagery_betas = imagery_betas.transpose((3,0,1,2))
    if mask:
        file = f"{data_path}/preprocessed_data/subject{subject}/nsd_imagery_unnormalized.pt"
        nsd_general = nb.load(f"{data_path}/nsddata/ppdata/subj0{subject}/func1pt8mm/roi/nsdgeneral.nii.gz").get_fdata()
        nsd_general = np.where(nsd_general==1.0, True, False)
        nsd_general_mask = np.nan_to_num(nsd_general)
        nsd_mask = np.array(nsd_general_mask.flatten(), dtype=bool)
        whole_region = torch.from_numpy(imagery_betas.reshape((len(imagery_betas), -1))[:,nsd_general.flatten()].astype(np.float32))
    else:
        file = f"{data_path}/preprocessed_data/subject{subject}/nsd_imagery_unnormalized_whole_brain.pt"
        whole_brain = nb.load(f"{data_path}/nsddata/ppdata/subj0{subject}/func1pt8mm/roi/brainmask_inflated_1.0.nii").get_fdata()
        whole_brain = np.where(whole_brain==1.0, True, False)
        whole_brain_mask = np.nan_to_num(whole_brain)
        whole_brain_mask = np.array(whole_brain_mask.flatten(), dtype=bool)
        whole_region = torch.from_numpy(imagery_betas.reshape((len(imagery_betas), -1))[:,whole_brain_mask.flatten()].astype(np.float32))
    
    torch.save(whole_region, file)
    return whole_region

def create_whole_region_imagery_normalized(subject = 1, mask=True, GLMdenoise=True, data_path="../dataset/"):
    img_stim_file = f"{data_path}/nsddata_stimuli/stimuli/nsd/nsdimagery_stimuli.pkl3"
    ex_file = open(img_stim_file, 'rb')
    imagery_dict = pickle.load(ex_file)
    ex_file.close()
    exps = imagery_dict['exps']
    cues = imagery_dict['cues']
    meta_cond_idx = {
        'visA': np.arange(len(exps))[exps=='visA'],
        'visB': np.arange(len(exps))[exps=='visB'],
        'visC': np.arange(len(exps))[exps=='visC'],
        'imgA_1': np.arange(len(exps))[exps=='imgA_1'],
        'imgA_2': np.arange(len(exps))[exps=='imgA_2'],
        'imgB_1': np.arange(len(exps))[exps=='imgB_1'],
        'imgB_2': np.arange(len(exps))[exps=='imgB_2'],
        'imgC_1': np.arange(len(exps))[exps=='imgC_1'],
        'imgC_2': np.arange(len(exps))[exps=='imgC_2'],
        'attA': np.arange(len(exps))[exps=='attA'],
        'attB': np.arange(len(exps))[exps=='attB'],
        'attC': np.arange(len(exps))[exps=='attC'],
    }
    unnormalized_file = f"{data_path}/preprocessed_data/subject{subject}/nsd_imagery_unnormalized"
    output_file = f"{data_path}/preprocessed_data/subject{subject}/nsd_imagery"
    if not GLMdenoise:
        unnormalized_file += "_b2"
        output_file += "_b2"
    if not mask:
        unnormalized_file += "_whole_brain"
        output_file += "_whole_brain"
    whole_region = torch.load(unnormalized_file + ".pt")
    whole_region = whole_region / 300.
    whole_region_norm = torch.zeros_like(whole_region)
            
    # Normalize the data using Z scoring method for each voxel
    for c,idx in meta_cond_idx.items():
        whole_region_norm[idx] = zscore(whole_region[idx])

    # Save the tensor of normalized data
    torch.save(whole_region_norm, output_file + ".pt")
    # Delete NSD unnormalized file after the normalized data is created. 
    if(os.path.exists(unnormalized_file + ".pt")):
        os.remove(unnormalized_file + ".pt")
    
def calculate_snr(betas):
    averaged_betas = torch.mean(betas, dim=1)
    signal = torch.var(averaged_betas, dim=0)
    trial_variance = torch.var(betas, dim=1)
    noise = torch.mean(trial_variance, dim=0)
    snr = signal / noise
    snr = torch.nan_to_num(snr)
    return snr, signal, noise

def create_snr_betas(subject, threshold = -1.0, data_path="../dataset/"):
    
    create_whole_region_unnormalized(subject = subject, include_heldout=True, mask_nsd_general=False, data_path=data_path)
    create_whole_region_normalized(subject = subject, include_heldout=True, mask_nsd_general=False, data_path=data_path)
    
    if threshold != -1.0:
        beta_file = f"{data_path}/preprocessed_data/subject{subject}/whole_brain_include_heldout.pt"
        x = torch.load(beta_file).requires_grad_(False).to("cpu")
        snr_mask = calculate_snr_mask(subject, threshold, betas=x, data_path=data_path)
        # Filter out the zero columns
        betas = x[:, snr_mask]
        
    else:      
        f = h5py.File(f'{data_path}/betas_all_subj{s:02d}_fp32_renorm.hdf5', 'r')
        betas = f['betas'][:]
        
    return betas

def calculate_snr_mask(subject, threshold, betas=None, data_path="../dataset/"):
    if betas is None:
        beta_file = f"{data_path}/preprocessed_data/subject{subject}/whole_brain_include_heldout.pt"
        x = torch.load(beta_file).requires_grad_(False).to("cpu")
    else:
        x = betas
    # Load stimulus descriptions
    stim_descriptions = pd.read_csv(f"{data_path}/nsddata/experiments/nsd/nsd_stim_info_merged.csv", index_col=0)

    # Filter training and testing data
    subj_train = stim_descriptions[
        (stim_descriptions[f'subject{subject}'] != 0) & (stim_descriptions['shared1000'] == False)
    ]
    subj_test = stim_descriptions[
        (stim_descriptions[f'subject{subject}'] != 0) & (stim_descriptions['shared1000'] == True)
    ]

    # Prepare the scan IDs
    rep_columns = [f'subject{subject}_rep{j}' for j in range(3)]
    scanIds = subj_train[rep_columns].values - 1  # Convert to zero-based indices

    # Handle missing values and invalid indices
    scanIds = np.where(np.isnan(scanIds), -1, scanIds).astype(int)
    valid_mask = (scanIds >= 0) & (scanIds < x.shape[0])

    # Flatten arrays for advanced indexing
    flat_scanIds = scanIds.flatten()
    flat_valid_mask = valid_mask.flatten()

    # Indices of valid scan IDs
    valid_indices = np.where(flat_valid_mask)[0]
    valid_scanIds = flat_scanIds[valid_indices]

    # Map valid_indices back to (i, j) indices
    i_indices = valid_indices // 3
    j_indices = valid_indices % 3

    # Retrieve corresponding x values
    x_values = x[valid_scanIds]

    # Initialize x_train tensor
    x_train = torch.zeros((subj_train.shape[0], 3, x.shape[1]), dtype=x.dtype)

    # Assign x_values to x_train at the correct positions
    x_train[i_indices, j_indices, :] = x_values
                            
    snr, signal, noise = calculate_snr(x_train)
    condition = snr > threshold
    snr_tensor = torch.where(condition, x, torch.tensor(0.0))
    snr_mask = (snr_tensor != 0.0).any(dim=0)

    return snr_mask
=======
        
>>>>>>> ed77c9b4
<|MERGE_RESOLUTION|>--- conflicted
+++ resolved
@@ -606,11 +606,7 @@
 #average: whether to average across trials, will produce x that is (stimuli, 1, voxels)
 #nest: whether to nest the data according to stimuli, will produce x that is (stimuli, trials, voxels)
 #data_root: path to where the dataset is saved.
-<<<<<<< HEAD
 def load_nsd_mental_imagery(subject, mode, stimtype="all", average=False, num_reps = 16, nest=False, snr=-1, data_root="../dataset/"):
-=======
-def load_nsd_mental_imagery(subject, mode, stimtype="all", average=False, nest=False, data_root="../dataset/"):
->>>>>>> ed77c9b4
     # This file has a bunch of information about the stimuli and cue associations that will make loading it easier
     img_stim_file = f"{data_root}/nsddata_stimuli/stimuli/nsdimagery_stimuli.pkl3"
     ex_file = open(img_stim_file, 'rb')
@@ -777,7 +773,6 @@
     else:
         print(x.shape, y.shape)
         return x, y
-<<<<<<< HEAD
     
     
 def read_betas(subject, session_index, trial_index=[], data_type='betas_fithrf_GLMdenoise_RR', data_format='fsaverage', mask=None, data_path="../dataset"):
@@ -1125,7 +1120,4 @@
     snr_tensor = torch.where(condition, x, torch.tensor(0.0))
     snr_mask = (snr_tensor != 0.0).any(dim=0)
 
-    return snr_mask
-=======
-        
->>>>>>> ed77c9b4
+    return snr_mask